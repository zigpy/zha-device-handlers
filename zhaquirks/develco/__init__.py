"""Quirks for Develco Products A/S."""

from zigpy import types as t
from zigpy.quirks import CustomCluster
from zigpy.zcl import foundation
from zigpy.zcl.clusters.security import IasZone

from zhaquirks import PowerConfigurationCluster

FRIENT = "frient A/S"
DEVELCO = "Develco Products A/S"


class DevelcoPowerConfiguration(PowerConfigurationCluster):
    """Common use power configuration cluster."""

    MIN_VOLTS = 2.6  # old 2.1
    MAX_VOLTS = 3.0  # old 3.2


class DevelcoIasZone(CustomCluster, IasZone):
    """Custom IasZone for Develco."""

<<<<<<< HEAD
    client_commands = {}
    server_commands = {
        0x00: foundation.ZCLCommandDef(
            "status_change_notification", {"zone_status": IasZone.ZoneStatus}, False
        ),
        # XXX: In the IasZone *client* commands, this is called just `enroll`
        0x01: foundation.ZCLCommandDef(
            "zone_enroll_request",
            {"zone_type": IasZone.ZoneType, "manufacturer_code": t.uint16_t},
=======
    client_commands = {
        0x0000: (
            "status_change_notification",
            (
                IasZone.ZoneStatus,
                t.Optional(t.bitmap8),
                t.Optional(t.uint8_t),
                t.Optional(t.uint16_t),
            ),
>>>>>>> e9b2c334
            False,
        ),
        0x0001: ("enroll", (IasZone.ZoneType, t.uint16_t), False),
    }<|MERGE_RESOLUTION|>--- conflicted
+++ resolved
@@ -21,28 +21,20 @@
 class DevelcoIasZone(CustomCluster, IasZone):
     """Custom IasZone for Develco."""
 
-<<<<<<< HEAD
-    client_commands = {}
-    server_commands = {
+    client_commands = {
         0x00: foundation.ZCLCommandDef(
-            "status_change_notification", {"zone_status": IasZone.ZoneStatus}, False
-        ),
-        # XXX: In the IasZone *client* commands, this is called just `enroll`
-        0x01: foundation.ZCLCommandDef(
-            "zone_enroll_request",
-            {"zone_type": IasZone.ZoneType, "manufacturer_code": t.uint16_t},
-=======
-    client_commands = {
-        0x0000: (
             "status_change_notification",
-            (
-                IasZone.ZoneStatus,
-                t.Optional(t.bitmap8),
-                t.Optional(t.uint8_t),
-                t.Optional(t.uint16_t),
-            ),
->>>>>>> e9b2c334
+            {
+                "zone_status": IasZone.ZoneStatus,
+                "extended_status?": t.bitmap8,
+                "zone_id?": t.uint8_t,
+                "delay?": t.uint16_t,
+            },
             False,
         ),
-        0x0001: ("enroll", (IasZone.ZoneType, t.uint16_t), False),
+        0x01: foundation.ZCLCommandDef(
+            "enroll",
+            {"zone_type": IasZone.ZoneType, "manufacturer_code": t.uint16_t},
+            False,
+        ),
     }