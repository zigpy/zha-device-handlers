"""Ikea module."""
import logging

from zigpy.quirks import CustomCluster
import zigpy.types as t
from zigpy.zcl import foundation
from zigpy.zcl.clusters.general import Scenes
from zigpy.zcl.clusters.lightlink import LightLink

from zhaquirks import DoublingPowerConfigurationCluster

_LOGGER = logging.getLogger(__name__)
IKEA = "IKEA of Sweden"
ROTATED = "device_rotated"


class LightLinkCluster(CustomCluster, LightLink):
    """Ikea LightLink cluster."""

    async def bind(self):
        """Bind LightLink cluster to coordinator."""
        application = self._endpoint.device.application
        try:
            coordinator = application.get_device(application.ieee)
        except KeyError:
            _LOGGER.warning("Aborting - unable to locate required coordinator device.")
            return
        group_list = await self.get_group_identifiers(0)
        try:
            group_record = group_list[2]
            group_id = group_record[0].group_id
        except IndexError:
            _LOGGER.warning(
                "unable to locate required group info - falling back to group 0x0000."
            )
            group_id = 0x0000
        status = await coordinator.add_to_group(
            group_id,
            name="Default Lightlink Group",
        )
        return [status]


class ScenesCluster(CustomCluster, Scenes):
    """Ikea Scenes cluster."""

<<<<<<< HEAD
    server_commands = Scenes.server_commands.copy()
    server_commands.update(
        {
            0x0007: foundation.ZCLCommandDef(
                "press",
                {"param1": t.int16s, "param2": t.int8s, "param3": t.int8s},
                False,
                is_manufacturer_specific=True,
            ),
            0x0008: foundation.ZCLCommandDef(
                "hold",
                {"param1": t.int16s, "param2": t.int8s},
                False,
                is_manufacturer_specific=True,
            ),
            0x0009: foundation.ZCLCommandDef(
                "release",
                {
                    "param1": t.int16s,
                },
                False,
                is_manufacturer_specific=True,
            ),
        }
    )
=======
    manufacturer_server_commands = {
        0x0007: ("press", (t.int16s, t.int8s, t.int8s), False),
        0x0008: ("hold", (t.int16s, t.int8s), False),
        0x0009: ("release", (t.int16s,), False),
    }


class PowerConfiguration2AAACluster(DoublingPowerConfigurationCluster):
    """Updating Power attributes 2 AAA."""

    BATTERY_SIZES = 0x0031
    BATTERY_QUANTITY = 0x0033
    BATTERY_RATED_VOLTAGE = 0x0034

    _CONSTANT_ATTRIBUTES = {
        BATTERY_SIZES: 4,
        BATTERY_QUANTITY: 2,
        BATTERY_RATED_VOLTAGE: 15,
    }


class PowerConfiguration2CRCluster(DoublingPowerConfigurationCluster):
    """Updating Power attributes 2 CR2032."""

    BATTERY_SIZES = 0x0031
    BATTERY_QUANTITY = 0x0033
    BATTERY_RATED_VOLTAGE = 0x0034

    _CONSTANT_ATTRIBUTES = {
        BATTERY_SIZES: 10,
        BATTERY_QUANTITY: 2,
        BATTERY_RATED_VOLTAGE: 30,
    }


class PowerConfiguration1CRCluster(DoublingPowerConfigurationCluster):
    """Updating Power attributes 1 CR2032."""

    BATTERY_SIZES = 0x0031
    BATTERY_QUANTITY = 0x0033
    BATTERY_RATED_VOLTAGE = 0x0034

    _CONSTANT_ATTRIBUTES = {
        BATTERY_SIZES: 10,
        BATTERY_QUANTITY: 1,
        BATTERY_RATED_VOLTAGE: 30,
    }


class PowerConfiguration1CRXCluster(DoublingPowerConfigurationCluster):
    """Updating Power attributes 1 CR2032 and Zero voltage."""

    BATTERY_VOLTAGE = 0x0020
    BATTERY_SIZES = 0x0031
    BATTERY_QUANTITY = 0x0033
    BATTERY_RATED_VOLTAGE = 0x0034

    _CONSTANT_ATTRIBUTES = {
        BATTERY_VOLTAGE: 0,
        BATTERY_SIZES: 10,
        BATTERY_QUANTITY: 1,
        BATTERY_RATED_VOLTAGE: 30,
    }
>>>>>>> 242d5f36
<|MERGE_RESOLUTION|>--- conflicted
+++ resolved
@@ -44,7 +44,6 @@
 class ScenesCluster(CustomCluster, Scenes):
     """Ikea Scenes cluster."""
 
-<<<<<<< HEAD
     server_commands = Scenes.server_commands.copy()
     server_commands.update(
         {
@@ -70,12 +69,6 @@
             ),
         }
     )
-=======
-    manufacturer_server_commands = {
-        0x0007: ("press", (t.int16s, t.int8s, t.int8s), False),
-        0x0008: ("hold", (t.int16s, t.int8s), False),
-        0x0009: ("release", (t.int16s,), False),
-    }
 
 
 class PowerConfiguration2AAACluster(DoublingPowerConfigurationCluster):
@@ -133,5 +126,4 @@
         BATTERY_SIZES: 10,
         BATTERY_QUANTITY: 1,
         BATTERY_RATED_VOLTAGE: 30,
-    }
->>>>>>> 242d5f36
+    }