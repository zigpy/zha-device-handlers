"""Module for Legrand Cable Outlet (with pilot wire functionality)."""


from zigpy.quirks import CustomCluster
from zigpy.quirks.v2 import add_to_registry_v2
from zigpy.quirks.v2.homeassistant import EntityType
import zigpy.types as t
from zigpy.zcl import ClusterType
from zigpy.zcl.foundation import (
    BaseAttributeDefs,
    BaseCommandDefs,
    Direction,
    ZCLAttributeDef,
    ZCLCommandDef,
)

from zhaquirks.legrand import LEGRAND, MANUFACTURER_SPECIFIC_CLUSTER_ID

MANUFACTURER_SPECIFIC_CLUSTER_ID_2 = 0xFC40  # 64576

<<<<<<< HEAD
HEAT_MODE_ATTR = 0x00
=======

class DeviceMode(t.enum16):
    """Device mode."""

    PILOT_OFF = 0x0100
    PILOT_ON = 0x0200
>>>>>>> 86fafd6a


class LegrandCluster(CustomCluster):
    """LegrandCluster."""

    cluster_id = MANUFACTURER_SPECIFIC_CLUSTER_ID
    name = "LegrandCluster"
    ep_attribute = "legrand_cluster"

    class AttributeDefs(BaseAttributeDefs):
        """Attribute definitions."""

        device_mode = ZCLAttributeDef(
            id=0x0000,
            type=t.data16,
            is_manufacturer_specific=True,
        )
        led_dark = ZCLAttributeDef(
            id=0x0001,
            type=t.Bool,
            is_manufacturer_specific=True,
        )
        led_on = ZCLAttributeDef(
            id=0x0002,
            type=t.Bool,
            is_manufacturer_specific=True,
        )


<<<<<<< HEAD
class HeatMode(t.enum8):
    comfort = 0x00
    comfort_minus_1 = 0x01
    comfort_minus_2 = 0x02
    eco = 0x03
    frost_protection = 0x04
    off = 0x05
=======
class PilotWireMode(t.enum8):
    """Pilot wire mode."""

    COMFORT = 0x00
    COMFORT_MINUS_1 = 0x01
    COMFORT_MINUS_2 = 0x02
    ECO = 0x03
    FROST_PROTECTION = 0x04
    OFF = 0x05
>>>>>>> 86fafd6a


class LegrandCableOutletCluster(CustomCluster):
    """Legrand second manufacturer-specific cluster."""

    cluster_id = MANUFACTURER_SPECIFIC_CLUSTER_ID_2
    name = "CableOutlet"
    ep_attribute = "cable_outlet_cluster"

    class AttributeDefs(BaseAttributeDefs):
        heat_mode = ZCLAttributeDef(
            id=HEAT_MODE_ATTR,
            type=HeatMode,
            is_manufacturer_specific=True,
        )

    class ServerCommandDefs(BaseCommandDefs):
<<<<<<< HEAD
        set_heat_mode = ZCLCommandDef(
            id=HEAT_MODE_ATTR,
            schema={"mode": HeatMode},
=======
        """Server command definitions."""

        set_pilot_wire_mode = ZCLCommandDef(
            id=0x00,
            schema={"mode": PilotWireMode},
>>>>>>> 86fafd6a
            direction=Direction.Client_to_Server,
            is_manufacturer_specific=True,
        )

<<<<<<< HEAD
    async def write_attributes(self, attributes, manufacturer=None) -> list:
        attrs = {}
        for attr, value in attributes.items():
            attr_def = self.find_attribute(attr)
            attr_id = attr_def.id
            if attr_id == HEAT_MODE_ATTR:
                await self.set_heat_mode(value, manufacturer=manufacturer)
            else:
                attrs[attr] = value
        return await super().write_attributes(attrs, manufacturer)


(
    add_to_registry_v2(f" {LEGRAND}", " Cable outlet")
    .replaces(LegrandCluster)
    .replaces(LegrandCableOutletCluster)
    .replaces(LegrandCluster, cluster_type=ClusterType.Client)
    .enum(
        attribute_name=LegrandCableOutletCluster.AttributeDefs.heat_mode.name,
        enum_class=HeatMode,
        cluster_id=LegrandCableOutletCluster.cluster_id,
        translation_key="heat_mode",
        entity_type=EntityType.STANDARD,
    )
)
=======

class Legrand064882CableOutlet(CustomDevice):
    """Legrand 064882 Cable Outlet device."""

    signature = {
        #  <SimpleDescriptor endpoint=1 profile=260 device_type=1
        # input_clusters=[0, 3, 4, 6, 5, 64513, 2820, 64576]
        # output_clusters=[6, 0, 64513, 5, 25]>
        MODELS_INFO: [(f" {LEGRAND}", " Cable outlet")],
        ENDPOINTS: {
            1: {
                PROFILE_ID: zha.PROFILE_ID,
                DEVICE_TYPE: zha.DeviceType.LEVEL_CONTROL_SWITCH,
                INPUT_CLUSTERS: [
                    Basic.cluster_id,
                    Identify.cluster_id,
                    Groups.cluster_id,
                    OnOff.cluster_id,
                    Scenes.cluster_id,
                    MANUFACTURER_SPECIFIC_CLUSTER_ID,
                    ElectricalMeasurement.cluster_id,
                    MANUFACTURER_SPECIFIC_CLUSTER_ID_2,
                ],
                OUTPUT_CLUSTERS: [
                    OnOff.cluster_id,
                    Basic.cluster_id,
                    MANUFACTURER_SPECIFIC_CLUSTER_ID,
                    Scenes.cluster_id,
                    Ota.cluster_id,
                ],
            },
            #  <SimpleDescriptor endpoint=242 profile=41440 device_type=102
            # input_clusters=[33]
            # output_clusters=[33]>
            242: {
                PROFILE_ID: zgp.PROFILE_ID,
                DEVICE_TYPE: zgp.DeviceType.COMBO_BASIC,
                INPUT_CLUSTERS: [GreenPowerProxy.cluster_id],
                OUTPUT_CLUSTERS: [GreenPowerProxy.cluster_id],
            },
        },
    }

    replacement = {
        ENDPOINTS: {
            1: {
                PROFILE_ID: zha.PROFILE_ID,
                DEVICE_TYPE: zha.DeviceType.LEVEL_CONTROL_SWITCH,
                INPUT_CLUSTERS: [
                    Basic.cluster_id,
                    Identify.cluster_id,
                    Groups.cluster_id,
                    OnOff.cluster_id,
                    Scenes.cluster_id,
                    LegrandCluster,
                    ElectricalMeasurement.cluster_id,
                    LegrandCableOutletCluster,
                ],
                OUTPUT_CLUSTERS: [
                    OnOff.cluster_id,
                    Basic.cluster_id,
                    LegrandCluster,
                    Scenes.cluster_id,
                    Ota.cluster_id,
                ],
            },
            242: {
                PROFILE_ID: zgp.PROFILE_ID,
                DEVICE_TYPE: zgp.DeviceType.COMBO_BASIC,
                INPUT_CLUSTERS: [GreenPowerProxy.cluster_id],
                OUTPUT_CLUSTERS: [GreenPowerProxy.cluster_id],
            },
        },
    }
>>>>>>> 86fafd6a
<|MERGE_RESOLUTION|>--- conflicted
+++ resolved
@@ -18,16 +18,7 @@
 
 MANUFACTURER_SPECIFIC_CLUSTER_ID_2 = 0xFC40  # 64576
 
-<<<<<<< HEAD
 HEAT_MODE_ATTR = 0x00
-=======
-
-class DeviceMode(t.enum16):
-    """Device mode."""
-
-    PILOT_OFF = 0x0100
-    PILOT_ON = 0x0200
->>>>>>> 86fafd6a
 
 
 class LegrandCluster(CustomCluster):
@@ -57,25 +48,15 @@
         )
 
 
-<<<<<<< HEAD
 class HeatMode(t.enum8):
+    """Heat mode."""
+
     comfort = 0x00
     comfort_minus_1 = 0x01
     comfort_minus_2 = 0x02
     eco = 0x03
     frost_protection = 0x04
     off = 0x05
-=======
-class PilotWireMode(t.enum8):
-    """Pilot wire mode."""
-
-    COMFORT = 0x00
-    COMFORT_MINUS_1 = 0x01
-    COMFORT_MINUS_2 = 0x02
-    ECO = 0x03
-    FROST_PROTECTION = 0x04
-    OFF = 0x05
->>>>>>> 86fafd6a
 
 
 class LegrandCableOutletCluster(CustomCluster):
@@ -93,22 +74,15 @@
         )
 
     class ServerCommandDefs(BaseCommandDefs):
-<<<<<<< HEAD
+        """Server command definitions."""
+  
         set_heat_mode = ZCLCommandDef(
             id=HEAT_MODE_ATTR,
             schema={"mode": HeatMode},
-=======
-        """Server command definitions."""
-
-        set_pilot_wire_mode = ZCLCommandDef(
-            id=0x00,
-            schema={"mode": PilotWireMode},
->>>>>>> 86fafd6a
             direction=Direction.Client_to_Server,
             is_manufacturer_specific=True,
         )
 
-<<<<<<< HEAD
     async def write_attributes(self, attributes, manufacturer=None) -> list:
         attrs = {}
         for attr, value in attributes.items():
@@ -133,80 +107,4 @@
         translation_key="heat_mode",
         entity_type=EntityType.STANDARD,
     )
-)
-=======
-
-class Legrand064882CableOutlet(CustomDevice):
-    """Legrand 064882 Cable Outlet device."""
-
-    signature = {
-        #  <SimpleDescriptor endpoint=1 profile=260 device_type=1
-        # input_clusters=[0, 3, 4, 6, 5, 64513, 2820, 64576]
-        # output_clusters=[6, 0, 64513, 5, 25]>
-        MODELS_INFO: [(f" {LEGRAND}", " Cable outlet")],
-        ENDPOINTS: {
-            1: {
-                PROFILE_ID: zha.PROFILE_ID,
-                DEVICE_TYPE: zha.DeviceType.LEVEL_CONTROL_SWITCH,
-                INPUT_CLUSTERS: [
-                    Basic.cluster_id,
-                    Identify.cluster_id,
-                    Groups.cluster_id,
-                    OnOff.cluster_id,
-                    Scenes.cluster_id,
-                    MANUFACTURER_SPECIFIC_CLUSTER_ID,
-                    ElectricalMeasurement.cluster_id,
-                    MANUFACTURER_SPECIFIC_CLUSTER_ID_2,
-                ],
-                OUTPUT_CLUSTERS: [
-                    OnOff.cluster_id,
-                    Basic.cluster_id,
-                    MANUFACTURER_SPECIFIC_CLUSTER_ID,
-                    Scenes.cluster_id,
-                    Ota.cluster_id,
-                ],
-            },
-            #  <SimpleDescriptor endpoint=242 profile=41440 device_type=102
-            # input_clusters=[33]
-            # output_clusters=[33]>
-            242: {
-                PROFILE_ID: zgp.PROFILE_ID,
-                DEVICE_TYPE: zgp.DeviceType.COMBO_BASIC,
-                INPUT_CLUSTERS: [GreenPowerProxy.cluster_id],
-                OUTPUT_CLUSTERS: [GreenPowerProxy.cluster_id],
-            },
-        },
-    }
-
-    replacement = {
-        ENDPOINTS: {
-            1: {
-                PROFILE_ID: zha.PROFILE_ID,
-                DEVICE_TYPE: zha.DeviceType.LEVEL_CONTROL_SWITCH,
-                INPUT_CLUSTERS: [
-                    Basic.cluster_id,
-                    Identify.cluster_id,
-                    Groups.cluster_id,
-                    OnOff.cluster_id,
-                    Scenes.cluster_id,
-                    LegrandCluster,
-                    ElectricalMeasurement.cluster_id,
-                    LegrandCableOutletCluster,
-                ],
-                OUTPUT_CLUSTERS: [
-                    OnOff.cluster_id,
-                    Basic.cluster_id,
-                    LegrandCluster,
-                    Scenes.cluster_id,
-                    Ota.cluster_id,
-                ],
-            },
-            242: {
-                PROFILE_ID: zgp.PROFILE_ID,
-                DEVICE_TYPE: zgp.DeviceType.COMBO_BASIC,
-                INPUT_CLUSTERS: [GreenPowerProxy.cluster_id],
-                OUTPUT_CLUSTERS: [GreenPowerProxy.cluster_id],
-            },
-        },
-    }
->>>>>>> 86fafd6a
+)