--- conflicted
+++ resolved
@@ -7,6 +7,7 @@
 from zigpy.quirks.v2.homeassistant import UnitOfTime
 from zigpy.quirks.v2.homeassistant.sensor import SensorDeviceClass, SensorStateClass
 import zigpy.types as t
+from zigpy.zcl import foundation
 from zigpy.zcl.clusters.general import Basic, Groups, Identify, OnOff, Ota, Scenes, Time
 from zigpy.zcl.clusters.smartenergy import Metering
 
@@ -317,35 +318,8 @@
 class GiexIrrigationMode(t.enum8):
     """Giex Irrigation Mode Enum."""
 
-<<<<<<< HEAD
     Duration = 0x00
     Capacity = 0x01
-=======
-    class AttributeDefs(TuyaMCUCluster.AttributeDefs):
-        """Attribute Definitions."""
-
-        irrigation_mode = foundation.ZCLAttributeDef(
-            id=GIEX_MODE_ATTR, type=t.Bool, is_manufacturer_specific=True
-        )
-        irrigation_start_time = foundation.ZCLAttributeDef(
-            id=GIEX_START_TIME_ATTR, type=t.uint32_t, is_manufacturer_specific=True
-        )
-        irrigation_end_time = foundation.ZCLAttributeDef(
-            id=GIEX_END_TIME_ATTR, type=t.uint32_t, is_manufacturer_specific=True
-        )
-        irrigation_num_times = foundation.ZCLAttributeDef(
-            id=GIEX_NUM_TIMES_ATTR, type=t.uint32_t, is_manufacturer_specific=True
-        )
-        irrigation_target = foundation.ZCLAttributeDef(
-            id=GIEX_TARGET_ATTR, type=t.uint32_t, is_manufacturer_specific=True
-        )
-        irrigation_interval = foundation.ZCLAttributeDef(
-            id=GIEX_INTERVAL_ATTR, type=t.uint32_t, is_manufacturer_specific=True
-        )
-        irrigation_duration = foundation.ZCLAttributeDef(
-            id=GIEX_DURATION_ATTR, type=t.uint32_t, is_manufacturer_specific=True
-        )
->>>>>>> 6d029efb
 
 
 class GiexIrrigationWeatherDelay(t.enum8):
