--- conflicted
+++ resolved
@@ -4,10 +4,7 @@
 
 from zigpy.profiles import zha
 from zigpy.quirks import CustomDevice
-<<<<<<< HEAD
-=======
 from zigpy.quirks.v2 import EntityPlatform, EntityType
->>>>>>> 78b2c87d
 from zigpy.quirks.v2.homeassistant import UnitOfTime
 from zigpy.quirks.v2.homeassistant.sensor import SensorDeviceClass, SensorStateClass
 import zigpy.types as t
@@ -25,11 +22,7 @@
     PROFILE_ID,
 )
 from zhaquirks.tuya import (
-<<<<<<< HEAD
     TUYA_CLUSTER_ID,
-=======
-    TUYA_CLUSTER_ED00_ID,
->>>>>>> 78b2c87d
     EnchantedDevice,
     TuyaLocalCluster,
     TuyaPowerConfigurationCluster4AA,
@@ -425,7 +418,6 @@
 )
 
 
-<<<<<<< HEAD
 (
     gx02_base_quirk.clone()
     .applies_to("_TZE200_sh1btabb", "TS0601")
@@ -480,24 +472,8 @@
         translation_key="irrigation_interval",
         fallback_name="Irrigation Interval",
     )
-=======
-    replacement = {
-        ENDPOINTS: {
-            1: {
-                DEVICE_TYPE: zha.DeviceType.ON_OFF_SWITCH,
-                INPUT_CLUSTERS: [
-                    Basic.cluster_id,
-                    Groups.cluster_id,
-                    Scenes.cluster_id,
-                    TuyaOnOffNM,
-                    TuyaPowerConfigurationCluster,
-                    TuyaValveWaterConsumed,
-                    GiexValveManufCluster,
-                ],
-                OUTPUT_CLUSTERS: [Time.cluster_id, Ota.cluster_id],
-            }
-        }
-    }
+    .add_to_registry()
+)
 
 
 class GiexIrrigationStatus(t.enum8):
@@ -590,6 +566,5 @@
         fallback_name="Status 2",
     )
     .skip_configuration()
->>>>>>> 78b2c87d
     .add_to_registry()
 )