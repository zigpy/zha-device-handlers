--- conflicted
+++ resolved
@@ -794,11 +794,8 @@
         MODELS_INFO: [
             ("_TZE200_kfvq6avy", "TS0601"),
             ("_TZE200_zivfvd7h", "TS0601"),
-<<<<<<< HEAD
             ("_TZE200_ps5v5jor", "TS0601"),
-=======
             ("_TZE200_hhrtiq0x", "TS0601"),
->>>>>>> e6591ec5
         ],
         ENDPOINTS: {
             1: {
