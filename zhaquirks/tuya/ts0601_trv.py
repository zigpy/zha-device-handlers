"""Map from manufacturer to standard clusters for thermostatic valves."""
import logging
from typing import Optional, Union

from zigpy.profiles import zha
import zigpy.types as t
from zigpy.zcl import foundation
from zigpy.zcl.clusters.general import (
    AnalogOutput,
    Basic,
    BinaryInput,
    Groups,
    Identify,
    OnOff,
    Ota,
    Scenes,
    Time,
)
from zigpy.zcl.clusters.hvac import Thermostat

from zhaquirks import Bus, LocalDataCluster
from zhaquirks.const import (
    DEVICE_TYPE,
    ENDPOINTS,
    INPUT_CLUSTERS,
    MODELS_INFO,
    OUTPUT_CLUSTERS,
    PROFILE_ID,
)
from zhaquirks.tuya import (
    TuyaManufClusterAttributes,
    TuyaPowerConfigurationCluster2AA,
    TuyaThermostat,
    TuyaThermostatCluster,
    TuyaUserInterfaceCluster,
)

# info from https://github.com/Koenkk/zigbee-herdsman-converters/blob/master/converters/common.js#L113
# and https://github.com/Koenkk/zigbee-herdsman-converters/blob/master/converters/fromZigbee.js#L362
SITERWELL_CHILD_LOCK_ATTR = 0x0107  # [0] unlocked [1] child-locked
SITERWELL_WINDOW_DETECT_ATTR = 0x0112  # [0] inactive [1] active
SITERWELL_VALVE_DETECT_ATTR = 0x0114  # [0] do not report [1] report
SITERWELL_VALVE_STATE_ATTR = 0x026D  # [0,0,0,55] opening percentage
SITERWELL_TARGET_TEMP_ATTR = 0x0202  # [0,0,0,210] target room temp (decidegree)
SITERWELL_TEMPERATURE_ATTR = 0x0203  # [0,0,0,200] current room temp (decidegree)
SITERWELL_BATTERY_ATTR = 0x0215  # [0,0,0,98] battery charge
SITERWELL_MODE_ATTR = 0x0404  # [0] off [1] scheduled [2] manual

_LOGGER = logging.getLogger(__name__)


class SiterwellManufCluster(TuyaManufClusterAttributes):
    """Manufacturer Specific Cluster of some thermostatic valves."""

    attributes = TuyaManufClusterAttributes.attributes.copy()
    attributes.update(
        {
            SITERWELL_CHILD_LOCK_ATTR: ("child_lock", t.uint8_t, True),
            SITERWELL_WINDOW_DETECT_ATTR: ("window_detection", t.uint8_t, True),
            SITERWELL_VALVE_DETECT_ATTR: ("valve_detect", t.uint8_t, True),
            SITERWELL_VALVE_STATE_ATTR: ("valve_state", t.uint32_t, True),
            SITERWELL_TARGET_TEMP_ATTR: ("target_temperature", t.uint32_t, True),
            SITERWELL_TEMPERATURE_ATTR: ("temperature", t.uint32_t, True),
            SITERWELL_BATTERY_ATTR: ("battery", t.uint32_t, True),
            SITERWELL_MODE_ATTR: ("mode", t.uint8_t, True),
        }
    )

    TEMPERATURE_ATTRS = {
        SITERWELL_TEMPERATURE_ATTR: "local_temp",
        SITERWELL_TARGET_TEMP_ATTR: "occupied_heating_setpoint",
    }

    def _update_attribute(self, attrid, value):
        super()._update_attribute(attrid, value)
        if attrid in self.TEMPERATURE_ATTRS:
            self.endpoint.device.thermostat_bus.listener_event(
                "temperature_change",
                self.TEMPERATURE_ATTRS[attrid],
                value * 10,  # decidegree to centidegree
            )
        elif attrid == SITERWELL_MODE_ATTR:
            self.endpoint.device.thermostat_bus.listener_event("mode_change", value)
            self.endpoint.device.thermostat_bus.listener_event(
                "state_change", value > 0
            )
        elif attrid == SITERWELL_VALVE_STATE_ATTR:
            self.endpoint.device.thermostat_bus.listener_event("state_change", value)
        elif attrid == SITERWELL_CHILD_LOCK_ATTR:
            mode = 1 if value else 0
            self.endpoint.device.ui_bus.listener_event("child_lock_change", mode)
        elif attrid == SITERWELL_BATTERY_ATTR:
            self.endpoint.device.battery_bus.listener_event("battery_change", value)


class SiterwellThermostat(TuyaThermostatCluster):
    """Thermostat cluster for some thermostatic valves."""

    def map_attribute(self, attribute, value):
        """Map standardized attribute value to dict of manufacturer values."""

        if attribute == "occupied_heating_setpoint":
            # centidegree to decidegree
            return {SITERWELL_TARGET_TEMP_ATTR: round(value / 10)}
        if attribute in ("system_mode", "programing_oper_mode"):
            if attribute == "system_mode":
                system_mode = value
                oper_mode = self._attr_cache.get(
                    self.attributes_by_name["programing_oper_mode"].id,
                    self.ProgrammingOperationMode.Simple,
                )
            else:
                system_mode = self._attr_cache.get(
                    self.attributes_by_name["system_mode"].id, self.SystemMode.Heat
                )
                oper_mode = value
            if system_mode == self.SystemMode.Off:
                return {SITERWELL_MODE_ATTR: 0}
            if system_mode == self.SystemMode.Heat:
                if oper_mode == self.ProgrammingOperationMode.Schedule_programming_mode:
                    return {SITERWELL_MODE_ATTR: 1}
                if oper_mode == self.ProgrammingOperationMode.Simple:
                    return {SITERWELL_MODE_ATTR: 2}
                self.error("Unsupported value for ProgrammingOperationMode")
            else:
                self.error("Unsupported value for SystemMode")

    def mode_change(self, value):
        """System Mode change."""
        if value == 0:
            self._update_attribute(
                self.attributes_by_name["system_mode"].id, self.SystemMode.Off
            )
            return

        if value == 1:
            mode = self.ProgrammingOperationMode.Schedule_programming_mode
        else:
            mode = self.ProgrammingOperationMode.Simple

        self._update_attribute(
            self.attributes_by_name["system_mode"].id, self.SystemMode.Heat
        )
        self._update_attribute(self.attributes_by_name["programing_oper_mode"].id, mode)


class SiterwellUserInterface(TuyaUserInterfaceCluster):
    """HVAC User interface cluster for tuya electric heating thermostats."""

    _CHILD_LOCK_ATTR = SITERWELL_CHILD_LOCK_ATTR


# info from https://github.com/Koenkk/zigbee-herdsman-converters/blob/master/lib/tuya.js
# and https://github.com/Koenkk/zigbee-herdsman-converters/blob/master/converters/fromZigbee.js#L2777
MOES_TARGET_TEMP_ATTR = 0x0202  # target room temp (decidegree)
MOES_TEMPERATURE_ATTR = 0x0203  # current room temp (decidegree)
MOES_MODE_ATTR = 0x0404  # [0] away [1] scheduled [2] manual [3] comfort [4] eco [5] boost [6] complex
MOES_CHILD_LOCK_ATTR = 0x0107  # [0] unlocked [1] child-locked
MOES_VALVE_DETECT_ATTR = 0x0114  # [0] do not report [1] report
MOES_TEMP_CALIBRATION_ATTR = 0x022C  # temperature calibration (decidegree)
MOES_MIN_TEMPERATURE_ATTR = 0x0266  # minimum limit of temperature setting (decidegree)
MOES_MAX_TEMPERATURE_ATTR = 0x0267  # maximum limit of temperature setting (decidegree)
MOES_WINDOW_DETECT_ATTR = 0x0068  # [0,35,5] on/off, temperature, operating time (min)
MOES_BOOST_TIME_ATTR = 0x0269  # BOOST mode operating time in (sec)
MOES_FORCE_VALVE_ATTR = 0x046A  # [0] normal [1] open [2] close
MOES_COMFORT_TEMP_ATTR = 0x026B  # comfort mode temperaure (decidegree)
MOES_ECO_TEMP_ATTR = 0x026C  # eco mode temperature (decidegree)
MOES_VALVE_STATE_ATTR = 0x026D  # opening percentage
MOES_BATTERY_LOW_ATTR = 0x016E  # battery low warning
MOES_WEEK_FORMAT_ATTR = 0x046F  # [0] 5 days [1] 6 days, [2] 7 days
MOES_AWAY_TEMP_ATTR = 0x0272  # away mode temperature (decidegree)
MOES_AUTO_LOCK_ATTR = 0x0174  # [0] auto [1] manual
MOES_AWAY_DAYS_ATTR = 0x0275  # away mode duration (days)

# schedule [6,0,20,8,0,15,11,30,15,12,30,15,17,30,20,22,0,15]
# 6:00 - 20*, 8:00 - 15*, 11:30 - 15*, 12:30 - 15*, 17:30 - 20*, 22:00 - 15*
# Top bits in hours have special meaning
#   8: ??
#   7: Current schedule indicator
MOES_SCHEDULE_WORKDAY_ATTR = 0x0070
MOES_SCHEDULE_WEEKEND_ATTR = 0x0071


class data144(t.FixedList, item_type=t.uint8_t, length=18):
    """General data, Discrete, 144 bit."""

    pass


class MoesManufCluster(TuyaManufClusterAttributes):
    """Manufacturer Specific Cluster of some thermostatic valves."""

    set_time_offset = 1970

    attributes = TuyaManufClusterAttributes.attributes.copy()
    attributes.update(
        {
            MOES_CHILD_LOCK_ATTR: ("child_lock", t.uint8_t, True),
            MOES_WINDOW_DETECT_ATTR: ("window_detection", t.data24, True),
            MOES_VALVE_DETECT_ATTR: ("valve_detect", t.uint8_t, True),
            MOES_VALVE_STATE_ATTR: ("valve_state", t.uint32_t, True),
            MOES_TARGET_TEMP_ATTR: ("target_temperature", t.uint32_t, True),
            MOES_TEMPERATURE_ATTR: ("temperature", t.uint32_t, True),
            MOES_MODE_ATTR: ("mode", t.uint8_t, True),
            MOES_TEMP_CALIBRATION_ATTR: ("temperature_calibration", t.int32s, True),
            MOES_MIN_TEMPERATURE_ATTR: ("min_temperature", t.uint32_t, True),
            MOES_MAX_TEMPERATURE_ATTR: ("max_temperature", t.uint32_t, True),
            MOES_BOOST_TIME_ATTR: ("boost_duration_seconds", t.uint32_t, True),
            MOES_FORCE_VALVE_ATTR: ("valve_force_state", t.uint8_t, True),
            MOES_COMFORT_TEMP_ATTR: ("comfort_mode_temperature", t.uint32_t, True),
            MOES_ECO_TEMP_ATTR: ("eco_mode_temperature", t.uint32_t, True),
            MOES_BATTERY_LOW_ATTR: ("battery_low", t.uint8_t, True),
            MOES_WEEK_FORMAT_ATTR: ("week_format", t.uint8_t, True),
            MOES_AWAY_TEMP_ATTR: ("away_mode_temperature", t.uint32_t, True),
            MOES_AUTO_LOCK_ATTR: ("auto_lock", t.uint8_t, True),
            MOES_AWAY_DAYS_ATTR: ("away_duration_days", t.uint32_t, True),
            MOES_SCHEDULE_WORKDAY_ATTR: ("workday_schedule", data144, True),
            MOES_SCHEDULE_WEEKEND_ATTR: ("weekend_schedule", data144, True),
        }
    )

    DIRECT_MAPPED_ATTRS = {
        MOES_TEMPERATURE_ATTR: ("local_temp", lambda value: value * 10),
        MOES_TARGET_TEMP_ATTR: ("occupied_heating_setpoint", lambda value: value * 10),
        MOES_AWAY_TEMP_ATTR: ("unoccupied_heating_setpoint", lambda value: value * 100),
        MOES_COMFORT_TEMP_ATTR: ("comfort_heating_setpoint", lambda value: value * 100),
        MOES_ECO_TEMP_ATTR: ("eco_heating_setpoint", lambda value: value * 100),
        MOES_TEMP_CALIBRATION_ATTR: (
            "local_temperature_calibration",
            lambda value: value * 10,
        ),
        MOES_MIN_TEMPERATURE_ATTR: (
            "min_heat_setpoint_limit",
            lambda value: value * 100,
        ),
        MOES_MAX_TEMPERATURE_ATTR: (
            "max_heat_setpoint_limit",
            lambda value: value * 100,
        ),
        MOES_VALVE_STATE_ATTR: ("valve_open_percentage", None),
        MOES_AWAY_DAYS_ATTR: ("unoccupied_duration_days", None),
        MOES_BOOST_TIME_ATTR: ("boost_duration_seconds", None),
        MOES_MODE_ATTR: ("operation_preset", None),
        MOES_WEEK_FORMAT_ATTR: ("work_days", None),
        MOES_FORCE_VALVE_ATTR: ("valve_force_state", None),
    }

    def _update_attribute(self, attrid, value):
        super()._update_attribute(attrid, value)
        if attrid in self.DIRECT_MAPPED_ATTRS:
            self.endpoint.device.thermostat_bus.listener_event(
                "temperature_change",
                self.DIRECT_MAPPED_ATTRS[attrid][0],
                value
                if self.DIRECT_MAPPED_ATTRS[attrid][1] is None
                else self.DIRECT_MAPPED_ATTRS[attrid][1](
                    value
                ),  # decidegree to centidegree
            )
        elif attrid in (MOES_SCHEDULE_WORKDAY_ATTR, MOES_SCHEDULE_WEEKEND_ATTR):
            self.endpoint.device.thermostat_bus.listener_event(
                "schedule_change", attrid, value
            )

        if attrid == MOES_WINDOW_DETECT_ATTR:
            self.endpoint.device.window_detection_bus.listener_event(
                "window_detect_change", value
            )
        elif attrid == MOES_MODE_ATTR:
            self.endpoint.device.thermostat_bus.listener_event("mode_change", value)
        elif attrid == MOES_VALVE_STATE_ATTR:
            self.endpoint.device.thermostat_bus.listener_event("state_change", value)
        elif attrid == MOES_CHILD_LOCK_ATTR:
            mode = 1 if value else 0
            self.endpoint.device.ui_bus.listener_event("child_lock_change", mode)
        elif attrid == MOES_AUTO_LOCK_ATTR:
            mode = 1 if value else 0
            self.endpoint.device.ui_bus.listener_event("autolock_change", mode)
        elif attrid == MOES_BATTERY_LOW_ATTR:
            self.endpoint.device.battery_bus.listener_event(
                "battery_change", 5 if value else 100
            )


class MoesManufClusterNew(MoesManufCluster):
    """Manufacturer Specific Cluster for the new _TZE200_b6wax7g0 thermostatic valves."""

    DIRECT_MAPPED_ATTRS = {
        MOES_TEMPERATURE_ATTR: ("local_temp", lambda value: value * 10),
        MOES_TARGET_TEMP_ATTR: (
            "occupied_heating_setpoint",
            lambda value: value * 100,
        ),  # jms
        MOES_AWAY_TEMP_ATTR: ("unoccupied_heating_setpoint", lambda value: value * 100),
        MOES_COMFORT_TEMP_ATTR: ("comfort_heating_setpoint", lambda value: value * 100),
        MOES_ECO_TEMP_ATTR: ("eco_heating_setpoint", lambda value: value * 100),
        MOES_TEMP_CALIBRATION_ATTR: (
            "local_temperature_calibration",
            lambda value: value * 10,
        ),
        MOES_MIN_TEMPERATURE_ATTR: (
            "min_heat_setpoint_limit",
            lambda value: value * 100,
        ),
        MOES_MAX_TEMPERATURE_ATTR: (
            "max_heat_setpoint_limit",
            lambda value: value * 100,
        ),
        MOES_VALVE_STATE_ATTR: ("valve_open_percentage", None),
        MOES_AWAY_DAYS_ATTR: ("unoccupied_duration_days", None),
        MOES_BOOST_TIME_ATTR: ("boost_duration_seconds", None),
        MOES_MODE_ATTR: ("operation_preset", None),
        MOES_WEEK_FORMAT_ATTR: ("work_days", None),
        MOES_FORCE_VALVE_ATTR: ("valve_force_state", None),
    }


class MoesThermostat(TuyaThermostatCluster):
    """Thermostat cluster for some thermostatic valves."""

    class Preset(t.enum8):
        """Working modes of the thermostat."""

        Away = 0x00
        Schedule = 0x01
        Manual = 0x02
        Comfort = 0x03
        Eco = 0x04
        Boost = 0x05
        Complex = 0x06

    class WorkDays(t.enum8):
        """Workday configuration for scheduler operation mode."""

        MonToFri = 0x00
        MonToSat = 0x01
        MonToSun = 0x02

    class ForceValveState(t.enum8):
        """Force valve state option."""

        Normal = 0x00
        Open = 0x01
        Close = 0x02

    _CONSTANT_ATTRIBUTES = {
        0x001B: Thermostat.ControlSequenceOfOperation.Heating_Only,
        0x001C: Thermostat.SystemMode.Heat,
    }

    attributes = TuyaThermostatCluster.attributes.copy()
    attributes.update(
        {
            0x4000: ("comfort_heating_setpoint", t.int16s, True),
            0x4001: ("eco_heating_setpoint", t.int16s, True),
            0x4002: ("operation_preset", Preset, True),
            0x4003: ("work_days", WorkDays, True),
            0x4004: ("valve_open_percentage", t.uint8_t, True),
            0x4005: ("boost_duration_seconds", t.uint32_t, True),
            0x4006: ("valve_force_state", ForceValveState, True),
            0x4007: ("unoccupied_duration_days", t.uint32_t, True),
            0x4110: ("workday_schedule_1_hour", t.uint8_t, True),
            0x4111: ("workday_schedule_1_minute", t.uint8_t, True),
            0x4112: ("workday_schedule_1_temperature", t.int16s, True),
            0x4120: ("workday_schedule_2_hour", t.uint8_t, True),
            0x4121: ("workday_schedule_2_minute", t.uint8_t, True),
            0x4122: ("workday_schedule_2_temperature", t.int16s, True),
            0x4130: ("workday_schedule_3_hour", t.uint8_t, True),
            0x4131: ("workday_schedule_3_minute", t.uint8_t, True),
            0x4132: ("workday_schedule_3_temperature", t.int16s, True),
            0x4140: ("workday_schedule_4_hour", t.uint8_t, True),
            0x4141: ("workday_schedule_4_minute", t.uint8_t, True),
            0x4142: ("workday_schedule_4_temperature", t.int16s, True),
            0x4150: ("workday_schedule_5_hour", t.uint8_t, True),
            0x4151: ("workday_schedule_5_minute", t.uint8_t, True),
            0x4152: ("workday_schedule_5_temperature", t.int16s, True),
            0x4160: ("workday_schedule_6_hour", t.uint8_t, True),
            0x4161: ("workday_schedule_6_minute", t.uint8_t, True),
            0x4162: ("workday_schedule_6_temperature", t.int16s, True),
            0x4210: ("weekend_schedule_1_hour", t.uint8_t, True),
            0x4211: ("weekend_schedule_1_minute", t.uint8_t, True),
            0x4212: ("weekend_schedule_1_temperature", t.int16s, True),
            0x4220: ("weekend_schedule_2_hour", t.uint8_t, True),
            0x4221: ("weekend_schedule_2_minute", t.uint8_t, True),
            0x4222: ("weekend_schedule_2_temperature", t.int16s, True),
            0x4230: ("weekend_schedule_3_hour", t.uint8_t, True),
            0x4231: ("weekend_schedule_3_minute", t.uint8_t, True),
            0x4232: ("weekend_schedule_3_temperature", t.int16s, True),
            0x4240: ("weekend_schedule_4_hour", t.uint8_t, True),
            0x4241: ("weekend_schedule_4_minute", t.uint8_t, True),
            0x4242: ("weekend_schedule_4_temperature", t.int16s, True),
            0x4250: ("weekend_schedule_5_hour", t.uint8_t, True),
            0x4251: ("weekend_schedule_5_minute", t.uint8_t, True),
            0x4252: ("weekend_schedule_5_temperature", t.int16s, True),
            0x4260: ("weekend_schedule_6_hour", t.uint8_t, True),
            0x4261: ("weekend_schedule_6_minute", t.uint8_t, True),
            0x4262: ("weekend_schedule_6_temperature", t.int16s, True),
        }
    )

    DIRECT_MAPPING_ATTRS = {
        "occupied_heating_setpoint": (
            MOES_TARGET_TEMP_ATTR,
            lambda value: round(value / 10),
        ),
        "unoccupied_heating_setpoint": (
            MOES_AWAY_TEMP_ATTR,
            lambda value: round(value / 100),
        ),
        "comfort_heating_setpoint": (
            MOES_COMFORT_TEMP_ATTR,
            lambda value: round(value / 100),
        ),
        "eco_heating_setpoint": (MOES_ECO_TEMP_ATTR, lambda value: round(value / 100)),
        "min_heat_setpoint_limit": (
            MOES_MIN_TEMPERATURE_ATTR,
            lambda value: round(value / 100),
        ),
        "max_heat_setpoint_limit": (
            MOES_MAX_TEMPERATURE_ATTR,
            lambda value: round(value / 100),
        ),
        "local_temperature_calibration": (
            MOES_TEMP_CALIBRATION_ATTR,
            lambda value: round(value / 10),
        ),
        "work_days": (MOES_WEEK_FORMAT_ATTR, None),
        "operation_preset": (MOES_MODE_ATTR, None),
        "boost_duration_seconds": (MOES_BOOST_TIME_ATTR, None),
        "valve_force_state": (MOES_FORCE_VALVE_ATTR, None),
        "unoccupied_duration_days": (MOES_AWAY_DAYS_ATTR, None),
    }

    WORKDAY_SCHEDULE_ATTRS = {
        "workday_schedule_6_temperature": 1500,
        "workday_schedule_6_minute": 0,
        "workday_schedule_6_hour": 22,
        "workday_schedule_5_temperature": 2000,
        "workday_schedule_5_minute": 30,
        "workday_schedule_5_hour": 17,
        "workday_schedule_4_temperature": 1500,
        "workday_schedule_4_minute": 30,
        "workday_schedule_4_hour": 12,
        "workday_schedule_3_temperature": 1500,
        "workday_schedule_3_minute": 30,
        "workday_schedule_3_hour": 11,
        "workday_schedule_2_temperature": 1500,
        "workday_schedule_2_minute": 0,
        "workday_schedule_2_hour": 8,
        "workday_schedule_1_temperature": 2000,
        "workday_schedule_1_minute": 0,
        "workday_schedule_1_hour": 6,
    }

    WEEKEND_SCHEDULE_ATTRS = {
        "weekend_schedule_6_temperature": 1500,
        "weekend_schedule_6_minute": 0,
        "weekend_schedule_6_hour": 22,
        "weekend_schedule_5_temperature": 2000,
        "weekend_schedule_5_minute": 30,
        "weekend_schedule_5_hour": 17,
        "weekend_schedule_4_temperature": 1500,
        "weekend_schedule_4_minute": 30,
        "weekend_schedule_4_hour": 12,
        "weekend_schedule_3_temperature": 1500,
        "weekend_schedule_3_minute": 30,
        "weekend_schedule_3_hour": 11,
        "weekend_schedule_2_temperature": 1500,
        "weekend_schedule_2_minute": 0,
        "weekend_schedule_2_hour": 8,
        "weekend_schedule_1_temperature": 2000,
        "weekend_schedule_1_minute": 0,
        "weekend_schedule_1_hour": 6,
    }

    def map_attribute(self, attribute, value):
        """Map standardized attribute value to dict of manufacturer values."""

        if attribute in self.DIRECT_MAPPING_ATTRS:
            return {
                self.DIRECT_MAPPING_ATTRS[attribute][0]: value
                if self.DIRECT_MAPPING_ATTRS[attribute][1] is None
                else self.DIRECT_MAPPING_ATTRS[attribute][1](value)
            }
        if attribute in ("programing_oper_mode", "occupancy"):
            if attribute == "occupancy":
                occupancy = value
                oper_mode = self._attr_cache.get(
                    self.attributes_by_name["programing_oper_mode"].id,
                    self.ProgrammingOperationMode.Simple,
                )
            else:
                occupancy = self._attr_cache.get(
                    self.attributes_by_name["occupancy"].id, self.Occupancy.Occupied
                )
                oper_mode = value
            if occupancy == self.Occupancy.Unoccupied:
                return {MOES_MODE_ATTR: 0}
            if occupancy == self.Occupancy.Occupied:
                if oper_mode == self.ProgrammingOperationMode.Schedule_programming_mode:
                    return {MOES_MODE_ATTR: 1}
                if oper_mode == self.ProgrammingOperationMode.Simple:
                    return {MOES_MODE_ATTR: 2}
                if oper_mode == self.ProgrammingOperationMode.Economy_mode:
                    return {MOES_MODE_ATTR: 4}
                self.error("Unsupported value for ProgrammingOperationMode")
            else:
                self.error("Unsupported value for Occupancy")
        if attribute == "system_mode":
            return {
                MOES_MODE_ATTR: self._attr_cache.get(
                    self.attributes_by_name["operation_preset"].id, 2
                )
            }
        if attribute in self.WORKDAY_SCHEDULE_ATTRS:
            data = data144()
            for num, (attr, default) in enumerate(self.WORKDAY_SCHEDULE_ATTRS.items()):

                if num % 3 == 0:
                    if attr == attribute:
                        val = round(value / 100)
                    else:
                        val = round(
                            self._attr_cache.get(
                                self.attributes_by_name[attr].id, default
                            )
                            / 100
                        )
                else:
                    if attr == attribute:
                        val = value
                    else:
                        val = self._attr_cache.get(
                            self.attributes_by_name[attr].id, default
                        )

                data.append(val)
            return {MOES_SCHEDULE_WORKDAY_ATTR: data}
        if attribute in self.WEEKEND_SCHEDULE_ATTRS:
            data = data144()
            for num, (attr, default) in enumerate(self.WEEKEND_SCHEDULE_ATTRS.items()):

                if num % 3 == 0:
                    if attr == attribute:
                        val = round(value / 100)
                    else:
                        val = round(
                            self._attr_cache.get(
                                self.attributes_by_name[attr].id, default
                            )
                            / 100
                        )
                else:
                    if attr == attribute:
                        val = value
                    else:
                        val = self._attr_cache.get(
                            self.attributes_by_name[attr].id, default
                        )

                data.append(val)
            return {MOES_SCHEDULE_WEEKEND_ATTR: data}

    def mode_change(self, value):
        """System Mode change."""
        if value == 0:
            prog_mode = self.ProgrammingOperationMode.Simple
            occupancy = self.Occupancy.Unoccupied
        elif value == 1:
            prog_mode = self.ProgrammingOperationMode.Schedule_programming_mode
            occupancy = self.Occupancy.Occupied
        elif value == 2:
            prog_mode = self.ProgrammingOperationMode.Simple
            occupancy = self.Occupancy.Occupied
        elif value == 3:
            prog_mode = self.ProgrammingOperationMode.Simple
            occupancy = self.Occupancy.Occupied
        elif value == 4:
            prog_mode = self.ProgrammingOperationMode.Economy_mode
            occupancy = self.Occupancy.Occupied
        elif value == 5:
            prog_mode = self.ProgrammingOperationMode.Simple
            occupancy = self.Occupancy.Occupied
        else:
            prog_mode = self.ProgrammingOperationMode.Simple
            occupancy = self.Occupancy.Occupied

        self._update_attribute(
            self.attributes_by_name["programing_oper_mode"].id, prog_mode
        )
        self._update_attribute(self.attributes_by_name["occupancy"].id, occupancy)

    def schedule_change(self, attr, value):
        """Scheduler attribute change."""

        if attr == MOES_SCHEDULE_WORKDAY_ATTR:
            self._update_attribute(
                self.attributes_by_name["workday_schedule_1_hour"].id, value[17] & 0x3F
            )
            self._update_attribute(
                self.attributes_by_name["workday_schedule_1_minute"].id, value[16]
            )
            self._update_attribute(
                self.attributes_by_name["workday_schedule_1_temperature"].id,
                value[15] * 100,
            )
            self._update_attribute(
                self.attributes_by_name["workday_schedule_2_hour"].id, value[14] & 0x3F
            )
            self._update_attribute(
                self.attributes_by_name["workday_schedule_2_minute"].id, value[13]
            )
            self._update_attribute(
                self.attributes_by_name["workday_schedule_2_temperature"].id,
                value[12] * 100,
            )
            self._update_attribute(
                self.attributes_by_name["workday_schedule_3_hour"].id, value[11] & 0x3F
            )
            self._update_attribute(
                self.attributes_by_name["workday_schedule_3_minute"].id, value[10]
            )
            self._update_attribute(
                self.attributes_by_name["workday_schedule_3_temperature"].id,
                value[9] * 100,
            )
            self._update_attribute(
                self.attributes_by_name["workday_schedule_4_hour"].id, value[8] & 0x3F
            )
            self._update_attribute(
                self.attributes_by_name["workday_schedule_4_minute"].id, value[7]
            )
            self._update_attribute(
                self.attributes_by_name["workday_schedule_4_temperature"].id,
                value[6] * 100,
            )
            self._update_attribute(
                self.attributes_by_name["workday_schedule_5_hour"].id, value[5] & 0x3F
            )
            self._update_attribute(
                self.attributes_by_name["workday_schedule_5_minute"].id, value[4]
            )
            self._update_attribute(
                self.attributes_by_name["workday_schedule_5_temperature"].id,
                value[3] * 100,
            )
            self._update_attribute(
                self.attributes_by_name["workday_schedule_6_hour"].id, value[2] & 0x3F
            )
            self._update_attribute(
                self.attributes_by_name["workday_schedule_6_minute"].id, value[1]
            )
            self._update_attribute(
                self.attributes_by_name["workday_schedule_6_temperature"].id,
                value[0] * 100,
            )
        elif attr == MOES_SCHEDULE_WEEKEND_ATTR:
            self._update_attribute(
                self.attributes_by_name["weekend_schedule_1_hour"].id, value[17] & 0x3F
            )
            self._update_attribute(
                self.attributes_by_name["weekend_schedule_1_minute"].id, value[16]
            )
            self._update_attribute(
                self.attributes_by_name["weekend_schedule_1_temperature"].id,
                value[15] * 100,
            )
            self._update_attribute(
                self.attributes_by_name["weekend_schedule_2_hour"].id, value[14] & 0x3F
            )
            self._update_attribute(
                self.attributes_by_name["weekend_schedule_2_minute"].id, value[13]
            )
            self._update_attribute(
                self.attributes_by_name["weekend_schedule_2_temperature"].id,
                value[12] * 100,
            )
            self._update_attribute(
                self.attributes_by_name["weekend_schedule_3_hour"].id, value[11] & 0x3F
            )
            self._update_attribute(
                self.attributes_by_name["weekend_schedule_3_minute"].id, value[10]
            )
            self._update_attribute(
                self.attributes_by_name["weekend_schedule_3_temperature"].id,
                value[9] * 100,
            )
            self._update_attribute(
                self.attributes_by_name["weekend_schedule_4_hour"].id, value[8] & 0x3F
            )
            self._update_attribute(
                self.attributes_by_name["weekend_schedule_4_minute"].id, value[7]
            )
            self._update_attribute(
                self.attributes_by_name["weekend_schedule_4_temperature"].id,
                value[6] * 100,
            )
            self._update_attribute(
                self.attributes_by_name["weekend_schedule_5_hour"].id, value[5] & 0x3F
            )
            self._update_attribute(
                self.attributes_by_name["weekend_schedule_5_minute"].id, value[4]
            )
            self._update_attribute(
                self.attributes_by_name["weekend_schedule_5_temperature"].id,
                value[3] * 100,
            )
            self._update_attribute(
                self.attributes_by_name["weekend_schedule_6_hour"].id, value[2] & 0x3F
            )
            self._update_attribute(
                self.attributes_by_name["weekend_schedule_6_minute"].id, value[1]
            )
            self._update_attribute(
                self.attributes_by_name["weekend_schedule_6_temperature"].id,
                value[0] * 100,
            )


class MoesThermostatNew(MoesThermostat):
    """Thermostat cluster for the new _TZE200_b6wax7g0 thermostatic valve."""

    DIRECT_MAPPING_ATTRS = {
        "occupied_heating_setpoint": (
            MOES_TARGET_TEMP_ATTR,
            lambda value: round(value / 100),  # jms
        ),
        "unoccupied_heating_setpoint": (
            MOES_AWAY_TEMP_ATTR,
            lambda value: round(value / 100),
        ),
        "comfort_heating_setpoint": (
            MOES_COMFORT_TEMP_ATTR,
            lambda value: round(value / 100),
        ),
        "eco_heating_setpoint": (MOES_ECO_TEMP_ATTR, lambda value: round(value / 100)),
        "min_heat_setpoint_limit": (
            MOES_MIN_TEMPERATURE_ATTR,
            lambda value: round(value / 100),
        ),
        "max_heat_setpoint_limit": (
            MOES_MAX_TEMPERATURE_ATTR,
            lambda value: round(value / 100),
        ),
        "local_temperature_calibration": (
            MOES_TEMP_CALIBRATION_ATTR,
            lambda value: round(value / 10),
        ),
        "work_days": (MOES_WEEK_FORMAT_ATTR, None),
        "operation_preset": (MOES_MODE_ATTR, None),
        "boost_duration_seconds": (MOES_BOOST_TIME_ATTR, None),
        "valve_force_state": (MOES_FORCE_VALVE_ATTR, None),
        "unoccupied_duration_days": (MOES_AWAY_DAYS_ATTR, None),
    }


class MoesUserInterface(TuyaUserInterfaceCluster):
    """HVAC User interface cluster for tuya electric heating thermostats."""

    _CHILD_LOCK_ATTR = MOES_CHILD_LOCK_ATTR

    attributes = TuyaUserInterfaceCluster.attributes.copy()
    attributes.update(
        {
            0x5000: ("auto_lock", t.Bool, True),
        }
    )

    def autolock_change(self, value):
        """Automatic lock change."""

        self._update_attribute(self.attributes_by_name["auto_lock"].id, value)

    def map_attribute(self, attribute, value):
        """Map standardized attribute value to dict of manufacturer values."""

        if attribute == "auto_lock":
            return {MOES_AUTO_LOCK_ATTR: value}


class MoesWindowDetection(LocalDataCluster, OnOff):
    """On/Off cluster for the window detection function of the electric heating thermostats."""

    def __init__(self, *args, **kwargs):
        """Init."""
        super().__init__(*args, **kwargs)
        self.endpoint.device.window_detection_bus.add_listener(self)

    attributes = OnOff.attributes.copy()
    attributes.update(
        {
            0x6000: ("window_detection_temperature", t.int16s, True),
            0x6001: ("window_detection_timeout_minutes", t.uint8_t, True),
        }
    )

    def window_detect_change(self, value):
        """Window detection change."""

        self._update_attribute(
            self.attributes_by_name["window_detection_timeout_minutes"].id, value[0]
        )
        self._update_attribute(
            self.attributes_by_name["window_detection_temperature"].id, value[1] * 100
        )
        self._update_attribute(self.attributes_by_name["on_off"].id, value[2])

    async def write_attributes(self, attributes, manufacturer=None):
        """Defer attributes writing to the set_data tuya command."""

        records = self._write_attr_records(attributes)

        if not records:
            return [[foundation.WriteAttributesStatusRecord(foundation.Status.SUCCESS)]]

        has_change = False
        data = t.data24()
        data.append(
            self._attr_cache.get(
                self.attributes_by_name["window_detection_timeout_minutes"].id,
                5,
            )
        )
        data.append(
            round(
                self._attr_cache.get(
                    self.attributes_by_name["window_detection_temperature"].id,
                    50,
                )
                / 100
            )
        )
        data.append(
            self._attr_cache.get(
                self.attributes_by_name["on_off"].id,
                False,
            )
        )

        for record in records:
            attr_name = self.attributes[record.attrid].name
            if attr_name == "on_off":
                data[2] = record.value.value
                has_change = True
            elif attr_name == "window_detection_temperature":
                data[1] = record.value.value / 100
                has_change = True
            elif attr_name == "window_detection_timeout_minutes":
                data[0] = record.value.value
                has_change = True

        if has_change:
            return await self.endpoint.tuya_manufacturer.write_attributes(
                {MOES_WINDOW_DETECT_ATTR: data}, manufacturer=manufacturer
            )

        return [
            [
                foundation.WriteAttributesStatusRecord(
                    foundation.Status.FAILURE, r.attrid
                )
                for r in records
            ]
        ]

    async def command(
        self,
        command_id: Union[foundation.GeneralCommand, int, t.uint8_t],
        *args,
        manufacturer: Optional[Union[int, t.uint16_t]] = None,
        expect_reply: bool = True,
        tsn: Optional[Union[int, t.uint8_t]] = None,
    ):
        """Override the default Cluster command."""

        if command_id in (0x0000, 0x0001, 0x0002):

            if command_id == 0x0000:
                value = False
            elif command_id == 0x0001:
                value = True
            else:
                attrid = self.attributes_by_name["on_off"].id
                success, _ = await self.read_attributes(
                    (attrid,), manufacturer=manufacturer
                )
                try:
                    value = success[attrid]
                except KeyError:
                    return foundation.Status.FAILURE
                value = not value

            (res,) = await self.write_attributes(
                {"on_off": value},
                manufacturer=manufacturer,
            )
            return [command_id, res[0].status]

        return [command_id, foundation.Status.UNSUP_CLUSTER_COMMAND]


ZONNSMART_MODE_ATTR = (
    0x0402  # [0] Scheduled/auto [1] manual [2] Holiday [3] HolidayTempShow
)
ZONNSMART_WINDOW_DETECT_ATTR = 0x0108  # window is opened [0] false [1] true
ZONNSMART_FROST_PROTECT_ATTR = 0x010A  # [0] inactive [1] active
ZONNSMART_TARGET_TEMP_ATTR = 0x0210  # [0,0,0,210] target room temp (decidegree)
ZONNSMART_TEMPERATURE_ATTR = 0x0218  # [0,0,0,200] current room temp (decidegree)
ZONNSMART_TEMPERATURE_CALIBRATION_ATTR = 0x021B  # temperature calibration (decidegree)
ZONNSMART_WEEK_FORMAT_ATTR = 0x041F  # # [0] 5+2 days [1] 6+1 days, [2] 7 days
ZONNSMART_HOLIDAY_TEMP_ATTR = (
    0x0220  # [0, 0, 0, 170] temp in holiday mode (decidegreee)
)
ZONNSMART_BATTERY_ATTR = 0x0223  # [0,0,0,98] battery charge
ZONNSMART_UPTIME_TIME_ATTR = (
    0x0024  # Seems to be the uptime attribute (sent hourly, increases) [0,200]
)
ZONNSMART_CHILD_LOCK_ATTR = 0x0128  # [0] unlocked [1] child-locked
ZONNSMART_FAULT_DETECTION_ATTR = 0x052D  # [0] no fault [1] fault detected
ZONNSMART_HOLIDAY_DATETIME_ATTR = 0x032E  # holiday mode datetime of begin and end
ZONNSMART_BOOST_TIME_ATTR = 0x0265  # BOOST mode operating time in (sec) [0, 0, 1, 44]
ZONNSMART_OPENED_WINDOW_TEMP = 0x0266  # [0, 0, 0, 210] opened window detected temp
ZONNSMART_COMFORT_TEMP_ATTR = 0x0268  # [0, 0, 0, 210] comfort temp in auto (decidegree)
ZONNSMART_ECO_TEMP_ATTR = 0x0269  # [0, 0, 0, 170] eco temp in auto (decidegree)
ZONNSMART_HEATING_STOPPING_ATTR = 0x016B  # [0] inactive [1] active
# In online mode TRV publishes all values, expires automatically after ca. 1 min
# TRV uses different datatype for send and receive, we need both
ZONNSMART_ONLINE_MODE_ENUM_ATTR = 0x0473  # device publises value as enum datatype
ZONNSMART_ONLINE_MODE_BOOL_ATTR = 0x0173  # but expects to receive bool datatype

ZONNSMART_MAX_TEMPERATURE_VAL = 3000
ZONNSMART_MIN_TEMPERATURE_VAL = 500
ZonnsmartManuClusterSelf = None


class ZONNSMARTManufCluster(TuyaManufClusterAttributes):
    """Manufacturer Specific Cluster of some thermostatic valves."""

<<<<<<< HEAD
    attributes = TuyaManufClusterAttributes.attributes.copy()
    attributes = {
        ZONNSMART_CHILD_LOCK_ATTR: ("child_lock", t.uint8_t, True),
        ZONNSMART_WINDOW_DETECT_ATTR: ("window_detection", t.uint8_t, True),
        ZONNSMART_TARGET_TEMP_ATTR: ("target_temperature", t.uint32_t, True),
        ZONNSMART_TEMPERATURE_ATTR: ("temperature", t.uint32_t, True),
        ZONNSMART_TEMP_CALIBRATION_ATTR: ("temperature_calibration", t.uint32_t, True),
        ZONNSMART_BATTERY_ATTR: ("battery", t.uint32_t, True),
        ZONNSMART_MODE_ATTR: ("mode", t.uint8_t, True),
        ZONNSMART_BOOST_TIME_ATTR: ("boost_duration_seconds", t.uint32_t, True),
        ZONNSMART_UPTIME_TIME_ATTR: ("uptime", t.uint32_t, True),
        ZONNSMART_HEATING_STOPPING: ("heating_stop", t.uint8_t, True),
=======
    def __init__(self, *args, **kwargs):
        """Init."""
        super().__init__(*args, **kwargs)
        global ZonnsmartManuClusterSelf
        ZonnsmartManuClusterSelf = self

    manufacturer_attributes = {
        ZONNSMART_MODE_ATTR: ("mode", t.uint8_t),
        ZONNSMART_WINDOW_DETECT_ATTR: ("window_detection", t.uint8_t),
        ZONNSMART_FROST_PROTECT_ATTR: ("frost_protection", t.uint8_t),
        ZONNSMART_TARGET_TEMP_ATTR: ("target_temperature", t.uint32_t),
        ZONNSMART_TEMPERATURE_ATTR: ("temperature", t.uint32_t),
        ZONNSMART_TEMPERATURE_CALIBRATION_ATTR: ("temperature_calibration", t.int32s),
        ZONNSMART_WEEK_FORMAT_ATTR: ("week_format", t.uint8_t),
        ZONNSMART_HOLIDAY_TEMP_ATTR: ("holiday_temperature", t.uint32_t),
        ZONNSMART_BATTERY_ATTR: ("battery", t.uint32_t),
        ZONNSMART_UPTIME_TIME_ATTR: ("uptime", t.uint32_t),
        ZONNSMART_CHILD_LOCK_ATTR: ("child_lock", t.uint8_t),
        ZONNSMART_FAULT_DETECTION_ATTR: ("fault_detected", t.uint8_t),
        ZONNSMART_BOOST_TIME_ATTR: ("boost_duration_seconds", t.uint32_t),
        ZONNSMART_OPENED_WINDOW_TEMP: ("opened_window_temperature", t.uint32_t),
        ZONNSMART_COMFORT_TEMP_ATTR: ("comfort_mode_temperature", t.uint32_t),
        ZONNSMART_ECO_TEMP_ATTR: ("eco_mode_temperature", t.uint32_t),
        ZONNSMART_HEATING_STOPPING_ATTR: ("heating_stop", t.uint8_t),
        ZONNSMART_ONLINE_MODE_BOOL_ATTR: ("online_set", t.uint8_t),
        ZONNSMART_ONLINE_MODE_ENUM_ATTR: ("online", t.uint8_t),
>>>>>>> df9bdca7
    }

    DIRECT_MAPPED_ATTRS = {
        ZONNSMART_TEMPERATURE_ATTR: ("local_temp", lambda value: value * 10),
        ZONNSMART_TEMPERATURE_CALIBRATION_ATTR: (
            "local_temperature_calibration",
            lambda value: value * 10,
        ),
        ZONNSMART_TARGET_TEMP_ATTR: (
            "occupied_heating_setpoint",
            lambda value: value * 10,
        ),
        ZONNSMART_HOLIDAY_TEMP_ATTR: (
            "unoccupied_heating_setpoint",
            lambda value: value * 10,
        ),
        ZONNSMART_FAULT_DETECTION_ATTR: (
            "alarm_mask",
            lambda value: 0x02 if value else 0x00,
        ),
    }

    def _update_attribute(self, attrid, value):
        super()._update_attribute(attrid, value)
        if attrid in self.DIRECT_MAPPED_ATTRS:
            pass
            self.endpoint.device.thermostat_bus.listener_event(
                "temperature_change",
                self.DIRECT_MAPPED_ATTRS[attrid][0],
                value
                if self.DIRECT_MAPPED_ATTRS[attrid][1] is None
                else self.DIRECT_MAPPED_ATTRS[attrid][1](value),
            )
        elif attrid == ZONNSMART_WINDOW_DETECT_ATTR:
            self.endpoint.device.window_detection_bus.listener_event("set_value", value)
        elif attrid == ZONNSMART_OPENED_WINDOW_TEMP:
            self.endpoint.device.window_temperature_bus.listener_event(
                "set_value", value
            )
        elif attrid in (ZONNSMART_MODE_ATTR, ZONNSMART_FROST_PROTECT_ATTR):
            self.endpoint.device.thermostat_bus.listener_event(
                "mode_change", attrid, value
            )
        elif attrid == ZONNSMART_HEATING_STOPPING_ATTR:
            self.endpoint.device.thermostat_bus.listener_event(
                "system_mode_change", value == 0
            )
        elif attrid == ZONNSMART_CHILD_LOCK_ATTR:
            self.endpoint.device.ui_bus.listener_event("child_lock_change", value)
            self.endpoint.device.child_lock_bus.listener_event("set_change", value)
        elif attrid == ZONNSMART_BATTERY_ATTR:
            self.endpoint.device.battery_bus.listener_event("battery_change", value)
        elif attrid == ZONNSMART_ONLINE_MODE_ENUM_ATTR:
            self.endpoint.device.online_mode_bus.listener_event("set_change", value)
        elif attrid == ZONNSMART_BOOST_TIME_ATTR:
            self.endpoint.device.boost_bus.listener_event(
                "set_change", 1 if value > 0 else 0
            )

        if attrid == ZONNSMART_TEMPERATURE_CALIBRATION_ATTR:
            self.endpoint.device.temperature_calibration_bus.listener_event(
                "set_value", value / 10
            )
        elif attrid in (ZONNSMART_TEMPERATURE_ATTR, ZONNSMART_TARGET_TEMP_ATTR):
            self.endpoint.device.thermostat_bus.listener_event(
                "state_temp_change", attrid, value
            )


class ZONNSMARTThermostat(TuyaThermostatCluster):
    """Thermostat cluster for some thermostatic valves."""

    class Preset(t.enum8):
        """Working modes of the thermostat."""

        Schedule = 0x00
        Manual = 0x01
        Holiday = 0x02
        HolidayTemp = 0x03
        FrostProtect = 0x04

    manufacturer_attributes = {
        0x4002: ("operation_preset", Preset),
    }

    DIRECT_MAPPING_ATTRS = {
        "occupied_heating_setpoint": (
            ZONNSMART_TARGET_TEMP_ATTR,
            lambda value: round(value / 10),
        ),
    }

    def __init__(self, *args, **kwargs):
        """Init."""
        super().__init__(*args, **kwargs)
        self.endpoint.device.thermostat_bus.listener_event(
            "temperature_change",
            "min_heat_setpoint_limit",
            ZONNSMART_MIN_TEMPERATURE_VAL,
        )
        self.endpoint.device.thermostat_bus.listener_event(
            "temperature_change",
            "max_heat_setpoint_limit",
            ZONNSMART_MAX_TEMPERATURE_VAL,
        )

    def map_attribute(self, attribute, value):
        """Map standardized attribute value to dict of manufacturer values."""
        if attribute in self.DIRECT_MAPPING_ATTRS:
            return {
                self.DIRECT_MAPPING_ATTRS[attribute][0]: value
                if self.DIRECT_MAPPING_ATTRS[attribute][1] is None
                else self.DIRECT_MAPPING_ATTRS[attribute][1](value)
            }
        elif attribute in ("system_mode", "programing_oper_mode"):
            if attribute == "system_mode":
                system_mode = value
                oper_mode = self._attr_cache.get(
                    self.attridx["programing_oper_mode"],
                    self.ProgrammingOperationMode.Simple,
                )
            else:
                system_mode = self._attr_cache.get(
                    self.attridx["system_mode"], self.SystemMode.Heat
                )
                oper_mode = value
            if system_mode == self.SystemMode.Off:
                return {ZONNSMART_HEATING_STOPPING_ATTR: 1}
            if system_mode == self.SystemMode.Heat:
                if oper_mode == self.ProgrammingOperationMode.Schedule_programming_mode:
                    return {ZONNSMART_MODE_ATTR: 0}
                if oper_mode == self.ProgrammingOperationMode.Simple:
                    return {ZONNSMART_MODE_ATTR: 1}
                self.error("Unsupported value for ProgrammingOperationMode")
            else:
                self.error("Unsupported value for SystemMode")
        elif attribute == "operation_preset":
            if value == 0:
                return {ZONNSMART_MODE_ATTR: 0}
            elif value == 1:
                return {ZONNSMART_MODE_ATTR: 1}
            elif value == 3:
                return {ZONNSMART_MODE_ATTR: 3}
            elif value == 4:
                return {ZONNSMART_FROST_PROTECT_ATTR: 1}
            else:
                self.error("Unsupported value for OperationPreset")

    def mode_change(self, attrid, value):
        """Mode change."""
        operation_preset = None

        if attrid == ZONNSMART_MODE_ATTR:
            prog_mode = None
            if value == 0:
                prog_mode = self.ProgrammingOperationMode.Schedule_programming_mode
                operation_preset = self.Preset.Schedule
            elif value == 1:
                prog_mode = self.ProgrammingOperationMode.Simple
                operation_preset = self.Preset.Manual
            elif value == 2:
                prog_mode = self.ProgrammingOperationMode.Simple
                operation_preset = self.Preset.Holiday
            elif value == 3:
                prog_mode = self.ProgrammingOperationMode.Schedule_programming_mode
                operation_preset = self.Preset.HolidayTemp
            else:
                self.error("Unsupported value for Mode")

            if prog_mode is not None:
                self._update_attribute(self.attridx["programing_oper_mode"], prog_mode)
        elif attrid == ZONNSMART_FROST_PROTECT_ATTR:
            if value == 1:
                operation_preset = self.Preset.FrostProtect

        if operation_preset is not None:
            self._update_attribute(self.attridx["operation_preset"], operation_preset)

    def system_mode_change(self, value):
        """System Mode change."""
        self._update_attribute(
            self.attridx["system_mode"],
            self.SystemMode.Heat if value else self.SystemMode.Off,
        )

    def state_temp_change(self, attrid, value):
        """Set heating state based on current and set temperature."""
        if attrid == ZONNSMART_TEMPERATURE_ATTR:
            temp_current = value * 10
            temp_set = self._attr_cache.get(self.attridx["occupied_heating_setpoint"])
        elif attrid == ZONNSMART_TARGET_TEMP_ATTR:
            temp_current = self._attr_cache.get(self.attridx["local_temp"])
            temp_set = value * 10
        else:
            return

        state = 0 if (int(temp_current) >= int(temp_set)) else 1
        self.endpoint.device.thermostat_bus.listener_event("state_change", state)


class ZONNSMARTUserInterface(TuyaUserInterfaceCluster):
    """HVAC User interface cluster for tuya electric heating thermostats."""

    _CHILD_LOCK_ATTR = ZONNSMART_CHILD_LOCK_ATTR


class ZONNSMARTWindowDetection(LocalDataCluster, BinaryInput):
    """Binary cluster for the window detection function of the heating thermostats."""

    def __init__(self, *args, **kwargs):
        """Init."""
        super().__init__(*args, **kwargs)
        self.endpoint.device.window_detection_bus.add_listener(self)
        self._update_attribute(self.attridx["description"], "Open Window Detected")

    def set_value(self, value):
        """Set opened window value."""
        self._update_attribute(self.attridx["present_value"], value)


class ZONNSMARTHelperOnOff(LocalDataCluster, OnOff):
    """Helper OnOff cluster for various functions controlled by switch."""

    def set_change(self, value):
        """Set new OnOff value."""
        self._update_attribute(self.attridx["on_off"], value)

    def get_attr_val_to_write(self, value):
        """Return dict with attribute and value for thermostat."""
        return None

    async def write_attributes(self, attributes, manufacturer=None):
        """Defer attributes writing to the set_data tuya command."""
        records = self._write_attr_records(attributes)
        if not records:
            return [[foundation.WriteAttributesStatusRecord(foundation.Status.SUCCESS)]]

        has_change = False
        for record in records:
            attr_name = self.attributes[record.attrid][0]
            if attr_name == "on_off":
                value = record.value.value
                has_change = True

        if has_change:
            attr_val = self.get_attr_val_to_write(value)
            if attr_val is not None:
                # global self in case when different endpoint has to exist
                return await ZonnsmartManuClusterSelf.endpoint.tuya_manufacturer.write_attributes(
                    attr_val, manufacturer=manufacturer
                )

        return [
            [
                foundation.WriteAttributesStatusRecord(
                    foundation.Status.FAILURE, r.attrid
                )
                for r in records
            ]
        ]

    async def command(
        self,
        command_id: Union[foundation.Command, int, t.uint8_t],
        *args,
        manufacturer: Optional[Union[int, t.uint16_t]] = None,
        expect_reply: bool = True,
        tsn: Optional[Union[int, t.uint8_t]] = None,
    ):
        """Override the default Cluster command."""

        if command_id in (0x0000, 0x0001, 0x0002):

            if command_id == 0x0000:
                value = False
            elif command_id == 0x0001:
                value = True
            else:
                attrid = self.attridx["on_off"]
                success, _ = await self.read_attributes(
                    (attrid,), manufacturer=manufacturer
                )
                try:
                    value = success[attrid]
                except KeyError:
                    return foundation.Status.FAILURE
                value = not value
            _LOGGER.debug("CALLING WRITE FROM COMMAND")
            (res,) = await self.write_attributes(
                {"on_off": value},
                manufacturer=manufacturer,
            )
            return [command_id, res[0].status]

        return [command_id, foundation.Status.UNSUP_CLUSTER_COMMAND]


class ZONNSMARTBoost(ZONNSMARTHelperOnOff):
    """On/Off cluster for the boost function of the heating thermostats."""

    def __init__(self, *args, **kwargs):
        """Init."""
        super().__init__(*args, **kwargs)
        self.endpoint.device.boost_bus.add_listener(self)

    def get_attr_val_to_write(self, value):
        """Return dict with attribute and value for boot mode."""
        return {ZONNSMART_BOOST_TIME_ATTR: 299 if value else 0}


class ZONNSMARTChildLock(ZONNSMARTHelperOnOff):
    """On/Off cluster for the child lock of the heating thermostats."""

    def __init__(self, *args, **kwargs):
        """Init."""
        super().__init__(*args, **kwargs)
        self.endpoint.device.child_lock_bus.add_listener(self)

    def get_attr_val_to_write(self, value):
        """Return dict with attribute and value for child lock."""
        return {ZONNSMART_CHILD_LOCK_ATTR: value}


class ZONNSMARTOnlineMode(ZONNSMARTHelperOnOff):
    """On/Off cluster for the online mode of the heating thermostats."""

    def __init__(self, *args, **kwargs):
        """Init."""
        super().__init__(*args, **kwargs)
        self.endpoint.device.online_mode_bus.add_listener(self)

    def get_attr_val_to_write(self, value):
        """Return dict with attribute and value for online mode."""
        return {ZONNSMART_ONLINE_MODE_BOOL_ATTR: value}


class ZONNSMARTTemperatureOffset(LocalDataCluster, AnalogOutput):
    """AnalogOutput cluster for setting temperature offset."""

    def __init__(self, *args, **kwargs):
        """Init."""
        super().__init__(*args, **kwargs)
        self.endpoint.device.temperature_calibration_bus.add_listener(self)
        self._update_attribute(self.attridx["description"], "Temperature Offset")
        self._update_attribute(self.attridx["max_present_value"], 5)
        self._update_attribute(self.attridx["min_present_value"], -5)
        self._update_attribute(self.attridx["resolution"], 0.1)
        self._update_attribute(self.attridx["application_type"], 0x0009)
        self._update_attribute(self.attridx["engineering_units"], 62)

    def set_value(self, value):
        """Set new temperature offset value."""
        self._update_attribute(self.attridx["present_value"], value)

    def get_value(self):
        """Get current temperature offset value."""
        return self._attr_cache.get(self.attridx["present_value"])

    async def write_attributes(self, attributes, manufacturer=None):
        """Modify value before passing it to the set_data tuya command."""
        for attrid, value in attributes.items():
            if isinstance(attrid, str):
                attrid = self.attridx[attrid]
            if attrid not in self.attributes:
                self.error("%d is not a valid attribute id", attrid)
                continue
            self._update_attribute(attrid, value)

            await self.endpoint.tuya_manufacturer.write_attributes(
                {ZONNSMART_TEMPERATURE_CALIBRATION_ATTR: value * 10}, manufacturer=None
            )
        return ([foundation.WriteAttributesStatusRecord(foundation.Status.SUCCESS)],)


class ZONNSMARTWindowOpenedTemp(LocalDataCluster, AnalogOutput):
    """AnalogOutput cluster for temperature when opened window detected."""

    def __init__(self, *args, **kwargs):
        """Init."""
        super().__init__(*args, **kwargs)
        self.endpoint.device.window_temperature_bus.add_listener(self)
        self._update_attribute(self.attridx["description"], "Opened Window Temperature")
        self._update_attribute(
            self.attridx["max_present_value"], ZONNSMART_MAX_TEMPERATURE_VAL / 100
        )
        self._update_attribute(
            self.attridx["min_present_value"], ZONNSMART_MIN_TEMPERATURE_VAL / 100
        )
        self._update_attribute(self.attridx["resolution"], 0.5)
        self._update_attribute(self.attridx["application_type"], 0 << 16)
        self._update_attribute(self.attridx["engineering_units"], 62)

    def set_value(self, value):
        """Set temperature value when opened window detected."""
        self._update_attribute(self.attridx["present_value"], value / 10)

    def get_value(self):
        """Get temperature value when opened window detected."""
        return self._attr_cache.get(self.attridx["present_value"])

    async def write_attributes(self, attributes, manufacturer=None):
        """Modify value before passing it to the set_data tuya command."""
        for attrid, value in attributes.items():
            if isinstance(attrid, str):
                attrid = self.attridx[attrid]
            if attrid not in self.attributes:
                self.error("%d is not a valid attribute id", attrid)
                continue
            self._update_attribute(attrid, value)

            # different Endpoint for compatibility issue
            await ZonnsmartManuClusterSelf.endpoint.tuya_manufacturer.write_attributes(
                {ZONNSMART_OPENED_WINDOW_TEMP: value * 10}, manufacturer=None
            )
        return ([foundation.WriteAttributesStatusRecord(foundation.Status.SUCCESS)],)


class SiterwellGS361_Type1(TuyaThermostat):
    """SiterwellGS361 Thermostatic radiator valve and clones."""

    signature = {
        #  endpoint=1 profile=260 device_type=0 device_version=0 input_clusters=[0, 3]
        #  output_clusters=[3, 25]>
        MODELS_INFO: [
            ("_TYST11_jeaxp72v", "eaxp72v"),
            ("_TYST11_kfvq6avy", "fvq6avy"),
            ("_TYST11_zivfvd7h", "ivfvd7h"),
            ("_TYST11_hhrtiq0x", "hrtiq0x"),
            ("_TYST11_ps5v5jor", "s5v5jor"),
            ("_TYST11_owwdxjbx", "wwdxjbx"),
            ("_TYST11_8daqwrsj", "daqwrsj"),
            ("_TYST11_czk78ptr", "zk78ptr"),
        ],
        ENDPOINTS: {
            1: {
                PROFILE_ID: zha.PROFILE_ID,
                DEVICE_TYPE: zha.DeviceType.ON_OFF_SWITCH,
                INPUT_CLUSTERS: [Basic.cluster_id, Identify.cluster_id],
                OUTPUT_CLUSTERS: [Identify.cluster_id, Ota.cluster_id],
            }
        },
    }

    replacement = {
        ENDPOINTS: {
            1: {
                PROFILE_ID: zha.PROFILE_ID,
                DEVICE_TYPE: zha.DeviceType.THERMOSTAT,
                INPUT_CLUSTERS: [
                    Basic.cluster_id,
                    Identify.cluster_id,
                    SiterwellManufCluster,
                    SiterwellThermostat,
                    SiterwellUserInterface,
                    TuyaPowerConfigurationCluster2AA,
                ],
                OUTPUT_CLUSTERS: [Identify.cluster_id, Ota.cluster_id],
            }
        }
    }


class SiterwellGS361_Type2(TuyaThermostat):
    """SiterwellGS361 Thermostatic radiator valve and clones (2nd cluster signature)."""

    signature = {
        #  endpoint=1 profile=260 device_type=81 device_version=0 input_clusters=[0, 4, 5, 61184]
        #  output_clusters=[10, 25]>
        MODELS_INFO: [
            ("_TZE200_jeaxp72v", "TS0601"),
            ("_TZE200_kfvq6avy", "TS0601"),
            ("_TZE200_zivfvd7h", "TS0601"),
            ("_TZE200_hhrtiq0x", "TS0601"),
            ("_TZE200_ps5v5jor", "TS0601"),
            ("_TZE200_owwdxjbx", "TS0601"),
            ("_TZE200_8daqwrsj", "TS0601"),
            ("_TZE200_czk78ptr", "TS0601"),
        ],
        ENDPOINTS: {
            1: {
                PROFILE_ID: zha.PROFILE_ID,
                DEVICE_TYPE: zha.DeviceType.SMART_PLUG,
                INPUT_CLUSTERS: [
                    Basic.cluster_id,
                    Groups.cluster_id,
                    Scenes.cluster_id,
                    TuyaManufClusterAttributes.cluster_id,
                ],
                OUTPUT_CLUSTERS: [Time.cluster_id, Ota.cluster_id],
            }
        },
    }

    replacement = {
        ENDPOINTS: {
            1: {
                PROFILE_ID: zha.PROFILE_ID,
                DEVICE_TYPE: zha.DeviceType.THERMOSTAT,
                INPUT_CLUSTERS: [
                    Basic.cluster_id,
                    Groups.cluster_id,
                    Scenes.cluster_id,
                    SiterwellManufCluster,
                    SiterwellThermostat,
                    SiterwellUserInterface,
                    TuyaPowerConfigurationCluster2AA,
                ],
                OUTPUT_CLUSTERS: [Time.cluster_id, Ota.cluster_id],
            }
        }
    }


class MoesHY368_Type1(TuyaThermostat):
    """MoesHY368 Thermostatic radiator valve."""

    def __init__(self, *args, **kwargs):
        """Init device."""
        self.window_detection_bus = Bus()
        super().__init__(*args, **kwargs)

    signature = {
        #  endpoint=1 profile=260 device_type=81 device_version=0 input_clusters=[0, 4, 5, 61184]
        #  output_clusters=[10, 25]>
        MODELS_INFO: [
            ("_TZE200_ckud7u2l", "TS0601"),
            ("_TZE200_ywdxldoj", "TS0601"),
            ("_TZE200_cwnjrr72", "TS0601"),
            ("_TZE200_2atgpdho", "TS0601"),
            ("_TZE200_pvvbommb", "TS0601"),
            ("_TZE200_4eeyebrt", "TS0601"),
            ("_TZE200_cpmgn2cf", "TS0601"),
            ("_TZE200_9sfg7gm0", "TS0601"),
        ],
        ENDPOINTS: {
            1: {
                PROFILE_ID: zha.PROFILE_ID,
                DEVICE_TYPE: zha.DeviceType.SMART_PLUG,
                INPUT_CLUSTERS: [
                    Basic.cluster_id,
                    Groups.cluster_id,
                    Scenes.cluster_id,
                    TuyaManufClusterAttributes.cluster_id,
                ],
                OUTPUT_CLUSTERS: [Time.cluster_id, Ota.cluster_id],
            }
        },
    }

    replacement = {
        ENDPOINTS: {
            1: {
                PROFILE_ID: zha.PROFILE_ID,
                DEVICE_TYPE: zha.DeviceType.THERMOSTAT,
                INPUT_CLUSTERS: [
                    Basic.cluster_id,
                    Groups.cluster_id,
                    Scenes.cluster_id,
                    MoesManufCluster,
                    MoesThermostat,
                    MoesUserInterface,
                    MoesWindowDetection,
                    TuyaPowerConfigurationCluster2AA,
                ],
                OUTPUT_CLUSTERS: [Time.cluster_id, Ota.cluster_id],
            }
        }
    }


# for Moes TRV _TZE200_b6wax7g0
class MoesHY368_Type1new(TuyaThermostat):
    """MoesHY368 Thermostatic radiator valve."""

    def __init__(self, *args, **kwargs):
        """Init device."""
        self.window_detection_bus = Bus()
        super().__init__(*args, **kwargs)

    signature = {
        #  endpoint=1 profile=260 device_type=81 device_version=0 input_clusters=[0, 4, 5, 61184]
        #  output_clusters=[10, 25]>
        MODELS_INFO: [
            ("_TZE200_b6wax7g0", "TS0601"),
        ],
        ENDPOINTS: {
            1: {
                PROFILE_ID: zha.PROFILE_ID,
                DEVICE_TYPE: zha.DeviceType.SMART_PLUG,
                INPUT_CLUSTERS: [
                    Basic.cluster_id,
                    Groups.cluster_id,
                    Scenes.cluster_id,
                    TuyaManufClusterAttributes.cluster_id,
                ],
                OUTPUT_CLUSTERS: [Time.cluster_id, Ota.cluster_id],
            }
        },
    }

    replacement = {
        ENDPOINTS: {
            1: {
                PROFILE_ID: zha.PROFILE_ID,
                DEVICE_TYPE: zha.DeviceType.THERMOSTAT,
                INPUT_CLUSTERS: [
                    Basic.cluster_id,
                    Groups.cluster_id,
                    Scenes.cluster_id,
                    MoesManufClusterNew,
                    MoesThermostatNew,
                    MoesUserInterface,
                    MoesWindowDetection,
                    TuyaPowerConfigurationCluster2AA,
                ],
                OUTPUT_CLUSTERS: [Time.cluster_id, Ota.cluster_id],
            }
        }
    }


class MoesHY368_Type2(TuyaThermostat):
    """MoesHY368 Thermostatic radiator valve (2nd cluster signature)."""

    signature = {
        #  endpoint=1 profile=260 device_type=0 device_version=0 input_clusters=[0, 3]
        #  output_clusters=[3, 25]>
        MODELS_INFO: [
            ("_TYST11_ckud7u2l", "kud7u2l"),
            ("_TYST11_ywdxldoj", "wdxldoj"),
            ("_TYST11_cwnjrr72", "wnjrr72"),
            ("_TYST11_2atgpdho", "atgpdho"),
        ],
        ENDPOINTS: {
            1: {
                PROFILE_ID: zha.PROFILE_ID,
                DEVICE_TYPE: zha.DeviceType.ON_OFF_SWITCH,
                INPUT_CLUSTERS: [Basic.cluster_id, Identify.cluster_id],
                OUTPUT_CLUSTERS: [Identify.cluster_id, Ota.cluster_id],
            }
        },
    }

    replacement = {
        ENDPOINTS: {
            1: {
                PROFILE_ID: zha.PROFILE_ID,
                DEVICE_TYPE: zha.DeviceType.THERMOSTAT,
                INPUT_CLUSTERS: [
                    Basic.cluster_id,
                    Identify.cluster_id,
                    MoesManufCluster,
                    MoesThermostat,
                    MoesUserInterface,
                    MoesWindowDetection,
                    TuyaPowerConfigurationCluster2AA,
                ],
                OUTPUT_CLUSTERS: [Identify.cluster_id, Ota.cluster_id],
            }
        }
    }


class ZonnsmartTV01_ZG(TuyaThermostat):
    """ZONNSMART TV01-ZG Thermostatic radiator valve."""

    def __init__(self, *args, **kwargs):
        """Init device."""
        self.boost_bus = Bus()
        self.child_lock_bus = Bus()
        self.online_mode_bus = Bus()
        self.temperature_calibration_bus = Bus()
        self.window_detection_bus = Bus()
        self.window_temperature_bus = Bus()
        super().__init__(*args, **kwargs)

    signature = {
        #  endpoint=1 profile=260 device_type=81 device_version=0 input_clusters=[0, 4, 5, 61184]
        #  output_clusters=[10, 25]>
        MODELS_INFO: [
            ("_TZE200_e9ba97vf", "TS0601"),
            ("_TZE200_husqqvux", "TS0601"),
            ("_TZE200_kly8gjlz", "TS0601"),
            ("_TZE200_hue3yfsn", "TS0601"),  # TV02-ZG
        ],
        ENDPOINTS: {
            1: {
                PROFILE_ID: zha.PROFILE_ID,
                DEVICE_TYPE: zha.DeviceType.SMART_PLUG,
                INPUT_CLUSTERS: [
                    Basic.cluster_id,
                    Groups.cluster_id,
                    Scenes.cluster_id,
                    TuyaManufClusterAttributes.cluster_id,
                ],
                OUTPUT_CLUSTERS: [Time.cluster_id, Ota.cluster_id],
            }
        },
    }

    replacement = {
        ENDPOINTS: {
            1: {
                PROFILE_ID: zha.PROFILE_ID,
                DEVICE_TYPE: zha.DeviceType.THERMOSTAT,
                INPUT_CLUSTERS: [
                    Basic.cluster_id,
                    Groups.cluster_id,
                    Scenes.cluster_id,
                    ZONNSMARTBoost,
                    ZONNSMARTManufCluster,
                    ZONNSMARTTemperatureOffset,
                    ZONNSMARTThermostat,
                    ZONNSMARTUserInterface,
                    ZONNSMARTWindowDetection,
                    TuyaPowerConfigurationCluster2AA,
                ],
                OUTPUT_CLUSTERS: [Time.cluster_id, Ota.cluster_id],
            },
            2: {
                PROFILE_ID: zha.PROFILE_ID,
                DEVICE_TYPE: zha.DeviceType.COMBINED_INTERFACE,
                INPUT_CLUSTERS: [
                    ZONNSMARTChildLock,
                    ZONNSMARTWindowOpenedTemp,
                ],
                OUTPUT_CLUSTERS: [],
            },
            3: {
                PROFILE_ID: zha.PROFILE_ID,
                DEVICE_TYPE: zha.DeviceType.COMBINED_INTERFACE,
                INPUT_CLUSTERS: [
                    ZONNSMARTOnlineMode,
                ],
                OUTPUT_CLUSTERS: [],
            },
        }
    }<|MERGE_RESOLUTION|>--- conflicted
+++ resolved
@@ -67,7 +67,7 @@
     )
 
     TEMPERATURE_ATTRS = {
-        SITERWELL_TEMPERATURE_ATTR: "local_temp",
+        SITERWELL_TEMPERATURE_ATTR: "local_temperature",
         SITERWELL_TARGET_TEMP_ATTR: "occupied_heating_setpoint",
     }
 
@@ -183,8 +183,6 @@
 
 class data144(t.FixedList, item_type=t.uint8_t, length=18):
     """General data, Discrete, 144 bit."""
-
-    pass
 
 
 class MoesManufCluster(TuyaManufClusterAttributes):
@@ -220,7 +218,7 @@
     )
 
     DIRECT_MAPPED_ATTRS = {
-        MOES_TEMPERATURE_ATTR: ("local_temp", lambda value: value * 10),
+        MOES_TEMPERATURE_ATTR: ("local_temperature", lambda value: value * 10),
         MOES_TARGET_TEMP_ATTR: ("occupied_heating_setpoint", lambda value: value * 10),
         MOES_AWAY_TEMP_ATTR: ("unoccupied_heating_setpoint", lambda value: value * 100),
         MOES_COMFORT_TEMP_ATTR: ("comfort_heating_setpoint", lambda value: value * 100),
@@ -286,7 +284,7 @@
     """Manufacturer Specific Cluster for the new _TZE200_b6wax7g0 thermostatic valves."""
 
     DIRECT_MAPPED_ATTRS = {
-        MOES_TEMPERATURE_ATTR: ("local_temp", lambda value: value * 10),
+        MOES_TEMPERATURE_ATTR: ("local_temperature", lambda value: value * 10),
         MOES_TARGET_TEMP_ATTR: (
             "occupied_heating_setpoint",
             lambda value: value * 100,
@@ -936,51 +934,41 @@
 class ZONNSMARTManufCluster(TuyaManufClusterAttributes):
     """Manufacturer Specific Cluster of some thermostatic valves."""
 
-<<<<<<< HEAD
-    attributes = TuyaManufClusterAttributes.attributes.copy()
-    attributes = {
-        ZONNSMART_CHILD_LOCK_ATTR: ("child_lock", t.uint8_t, True),
-        ZONNSMART_WINDOW_DETECT_ATTR: ("window_detection", t.uint8_t, True),
-        ZONNSMART_TARGET_TEMP_ATTR: ("target_temperature", t.uint32_t, True),
-        ZONNSMART_TEMPERATURE_ATTR: ("temperature", t.uint32_t, True),
-        ZONNSMART_TEMP_CALIBRATION_ATTR: ("temperature_calibration", t.uint32_t, True),
-        ZONNSMART_BATTERY_ATTR: ("battery", t.uint32_t, True),
-        ZONNSMART_MODE_ATTR: ("mode", t.uint8_t, True),
-        ZONNSMART_BOOST_TIME_ATTR: ("boost_duration_seconds", t.uint32_t, True),
-        ZONNSMART_UPTIME_TIME_ATTR: ("uptime", t.uint32_t, True),
-        ZONNSMART_HEATING_STOPPING: ("heating_stop", t.uint8_t, True),
-=======
     def __init__(self, *args, **kwargs):
         """Init."""
         super().__init__(*args, **kwargs)
         global ZonnsmartManuClusterSelf
         ZonnsmartManuClusterSelf = self
 
-    manufacturer_attributes = {
-        ZONNSMART_MODE_ATTR: ("mode", t.uint8_t),
-        ZONNSMART_WINDOW_DETECT_ATTR: ("window_detection", t.uint8_t),
-        ZONNSMART_FROST_PROTECT_ATTR: ("frost_protection", t.uint8_t),
-        ZONNSMART_TARGET_TEMP_ATTR: ("target_temperature", t.uint32_t),
-        ZONNSMART_TEMPERATURE_ATTR: ("temperature", t.uint32_t),
-        ZONNSMART_TEMPERATURE_CALIBRATION_ATTR: ("temperature_calibration", t.int32s),
-        ZONNSMART_WEEK_FORMAT_ATTR: ("week_format", t.uint8_t),
-        ZONNSMART_HOLIDAY_TEMP_ATTR: ("holiday_temperature", t.uint32_t),
-        ZONNSMART_BATTERY_ATTR: ("battery", t.uint32_t),
-        ZONNSMART_UPTIME_TIME_ATTR: ("uptime", t.uint32_t),
-        ZONNSMART_CHILD_LOCK_ATTR: ("child_lock", t.uint8_t),
-        ZONNSMART_FAULT_DETECTION_ATTR: ("fault_detected", t.uint8_t),
-        ZONNSMART_BOOST_TIME_ATTR: ("boost_duration_seconds", t.uint32_t),
-        ZONNSMART_OPENED_WINDOW_TEMP: ("opened_window_temperature", t.uint32_t),
-        ZONNSMART_COMFORT_TEMP_ATTR: ("comfort_mode_temperature", t.uint32_t),
-        ZONNSMART_ECO_TEMP_ATTR: ("eco_mode_temperature", t.uint32_t),
-        ZONNSMART_HEATING_STOPPING_ATTR: ("heating_stop", t.uint8_t),
-        ZONNSMART_ONLINE_MODE_BOOL_ATTR: ("online_set", t.uint8_t),
-        ZONNSMART_ONLINE_MODE_ENUM_ATTR: ("online", t.uint8_t),
->>>>>>> df9bdca7
+    attributes = TuyaManufClusterAttributes.attributes.copy()
+    attributes = {
+        ZONNSMART_MODE_ATTR: ("mode", t.uint8_t, True),
+        ZONNSMART_WINDOW_DETECT_ATTR: ("window_detection", t.uint8_t, True),
+        ZONNSMART_FROST_PROTECT_ATTR: ("frost_protection", t.uint8_t, True),
+        ZONNSMART_TARGET_TEMP_ATTR: ("target_temperature", t.uint32_t, True),
+        ZONNSMART_TEMPERATURE_ATTR: ("temperature", t.uint32_t, True),
+        ZONNSMART_TEMPERATURE_CALIBRATION_ATTR: (
+            "temperature_calibration",
+            t.int32s,
+            True,
+        ),
+        ZONNSMART_WEEK_FORMAT_ATTR: ("week_format", t.uint8_t, True),
+        ZONNSMART_HOLIDAY_TEMP_ATTR: ("holiday_temperature", t.uint32_t, True),
+        ZONNSMART_BATTERY_ATTR: ("battery", t.uint32_t, True),
+        ZONNSMART_UPTIME_TIME_ATTR: ("uptime", t.uint32_t, True),
+        ZONNSMART_CHILD_LOCK_ATTR: ("child_lock", t.uint8_t, True),
+        ZONNSMART_FAULT_DETECTION_ATTR: ("fault_detected", t.uint8_t, True),
+        ZONNSMART_BOOST_TIME_ATTR: ("boost_duration_seconds", t.uint32_t, True),
+        ZONNSMART_OPENED_WINDOW_TEMP: ("opened_window_temperature", t.uint32_t, True),
+        ZONNSMART_COMFORT_TEMP_ATTR: ("comfort_mode_temperature", t.uint32_t, True),
+        ZONNSMART_ECO_TEMP_ATTR: ("eco_mode_temperature", t.uint32_t, True),
+        ZONNSMART_HEATING_STOPPING_ATTR: ("heating_stop", t.uint8_t, True),
+        ZONNSMART_ONLINE_MODE_BOOL_ATTR: ("online_set", t.uint8_t, True),
+        ZONNSMART_ONLINE_MODE_ENUM_ATTR: ("online", t.uint8_t, True),
     }
 
     DIRECT_MAPPED_ATTRS = {
-        ZONNSMART_TEMPERATURE_ATTR: ("local_temp", lambda value: value * 10),
+        ZONNSMART_TEMPERATURE_ATTR: ("local_temperature", lambda value: value * 10),
         ZONNSMART_TEMPERATURE_CALIBRATION_ATTR: (
             "local_temperature_calibration",
             lambda value: value * 10,
@@ -1002,7 +990,6 @@
     def _update_attribute(self, attrid, value):
         super()._update_attribute(attrid, value)
         if attrid in self.DIRECT_MAPPED_ATTRS:
-            pass
             self.endpoint.device.thermostat_bus.listener_event(
                 "temperature_change",
                 self.DIRECT_MAPPED_ATTRS[attrid][0],
@@ -1058,9 +1045,12 @@
         HolidayTemp = 0x03
         FrostProtect = 0x04
 
-    manufacturer_attributes = {
-        0x4002: ("operation_preset", Preset),
-    }
+    attributes = TuyaThermostatCluster.attributes.copy()
+    attributes.update(
+        {
+            0x4002: ("operation_preset", Preset, True),
+        }
+    )
 
     DIRECT_MAPPING_ATTRS = {
         "occupied_heating_setpoint": (
@@ -1095,12 +1085,12 @@
             if attribute == "system_mode":
                 system_mode = value
                 oper_mode = self._attr_cache.get(
-                    self.attridx["programing_oper_mode"],
+                    self.attributes_by_name["programing_oper_mode"].id,
                     self.ProgrammingOperationMode.Simple,
                 )
             else:
                 system_mode = self._attr_cache.get(
-                    self.attridx["system_mode"], self.SystemMode.Heat
+                    self.attributes_by_name["system_mode"].id, self.SystemMode.Heat
                 )
                 oper_mode = value
             if system_mode == self.SystemMode.Off:
@@ -1147,18 +1137,22 @@
                 self.error("Unsupported value for Mode")
 
             if prog_mode is not None:
-                self._update_attribute(self.attridx["programing_oper_mode"], prog_mode)
+                self._update_attribute(
+                    self.attributes_by_name["programing_oper_mode"].id, prog_mode
+                )
         elif attrid == ZONNSMART_FROST_PROTECT_ATTR:
             if value == 1:
                 operation_preset = self.Preset.FrostProtect
 
         if operation_preset is not None:
-            self._update_attribute(self.attridx["operation_preset"], operation_preset)
+            self._update_attribute(
+                self.attributes_by_name["operation_preset"].id, operation_preset
+            )
 
     def system_mode_change(self, value):
         """System Mode change."""
         self._update_attribute(
-            self.attridx["system_mode"],
+            self.attributes_by_name["system_mode"].id,
             self.SystemMode.Heat if value else self.SystemMode.Off,
         )
 
@@ -1166,9 +1160,13 @@
         """Set heating state based on current and set temperature."""
         if attrid == ZONNSMART_TEMPERATURE_ATTR:
             temp_current = value * 10
-            temp_set = self._attr_cache.get(self.attridx["occupied_heating_setpoint"])
+            temp_set = self._attr_cache.get(
+                self.attributes_by_name["occupied_heating_setpoint"].id
+            )
         elif attrid == ZONNSMART_TARGET_TEMP_ATTR:
-            temp_current = self._attr_cache.get(self.attridx["local_temp"])
+            temp_current = self._attr_cache.get(
+                self.attributes_by_name["local_temperature"].id
+            )
             temp_set = value * 10
         else:
             return
@@ -1190,11 +1188,13 @@
         """Init."""
         super().__init__(*args, **kwargs)
         self.endpoint.device.window_detection_bus.add_listener(self)
-        self._update_attribute(self.attridx["description"], "Open Window Detected")
+        self._update_attribute(
+            self.attributes_by_name["description"].id, "Open Window Detected"
+        )
 
     def set_value(self, value):
         """Set opened window value."""
-        self._update_attribute(self.attridx["present_value"], value)
+        self._update_attribute(self.attributes_by_name["present_value"].id, value)
 
 
 class ZONNSMARTHelperOnOff(LocalDataCluster, OnOff):
@@ -1202,7 +1202,7 @@
 
     def set_change(self, value):
         """Set new OnOff value."""
-        self._update_attribute(self.attridx["on_off"], value)
+        self._update_attribute(self.attributes_by_name["on_off"].id, value)
 
     def get_attr_val_to_write(self, value):
         """Return dict with attribute and value for thermostat."""
@@ -1216,7 +1216,7 @@
 
         has_change = False
         for record in records:
-            attr_name = self.attributes[record.attrid][0]
+            attr_name = self.attributes[record.attrid].name
             if attr_name == "on_off":
                 value = record.value.value
                 has_change = True
@@ -1240,7 +1240,7 @@
 
     async def command(
         self,
-        command_id: Union[foundation.Command, int, t.uint8_t],
+        command_id: Union[foundation.GeneralCommand, int, t.uint8_t],
         *args,
         manufacturer: Optional[Union[int, t.uint16_t]] = None,
         expect_reply: bool = True,
@@ -1255,7 +1255,7 @@
             elif command_id == 0x0001:
                 value = True
             else:
-                attrid = self.attridx["on_off"]
+                attrid = self.attributes_by_name["on_off"].id
                 success, _ = await self.read_attributes(
                     (attrid,), manufacturer=manufacturer
                 )
@@ -1320,26 +1320,28 @@
         """Init."""
         super().__init__(*args, **kwargs)
         self.endpoint.device.temperature_calibration_bus.add_listener(self)
-        self._update_attribute(self.attridx["description"], "Temperature Offset")
-        self._update_attribute(self.attridx["max_present_value"], 5)
-        self._update_attribute(self.attridx["min_present_value"], -5)
-        self._update_attribute(self.attridx["resolution"], 0.1)
-        self._update_attribute(self.attridx["application_type"], 0x0009)
-        self._update_attribute(self.attridx["engineering_units"], 62)
+        self._update_attribute(
+            self.attributes_by_name["description"].id, "Temperature Offset"
+        )
+        self._update_attribute(self.attributes_by_name["max_present_value"].id, 5)
+        self._update_attribute(self.attributes_by_name["min_present_value"].id, -5)
+        self._update_attribute(self.attributes_by_name["resolution"].id, 0.1)
+        self._update_attribute(self.attributes_by_name["application_type"].id, 0x0009)
+        self._update_attribute(self.attributes_by_name["engineering_units"].id, 62)
 
     def set_value(self, value):
         """Set new temperature offset value."""
-        self._update_attribute(self.attridx["present_value"], value)
+        self._update_attribute(self.attributes_by_name["present_value"].id, value)
 
     def get_value(self):
         """Get current temperature offset value."""
-        return self._attr_cache.get(self.attridx["present_value"])
+        return self._attr_cache.get(self.attributes_by_name["present_value"].id)
 
     async def write_attributes(self, attributes, manufacturer=None):
         """Modify value before passing it to the set_data tuya command."""
         for attrid, value in attributes.items():
             if isinstance(attrid, str):
-                attrid = self.attridx[attrid]
+                attrid = self.attributes_by_name[attrid].id
             if attrid not in self.attributes:
                 self.error("%d is not a valid attribute id", attrid)
                 continue
@@ -1358,30 +1360,34 @@
         """Init."""
         super().__init__(*args, **kwargs)
         self.endpoint.device.window_temperature_bus.add_listener(self)
-        self._update_attribute(self.attridx["description"], "Opened Window Temperature")
         self._update_attribute(
-            self.attridx["max_present_value"], ZONNSMART_MAX_TEMPERATURE_VAL / 100
+            self.attributes_by_name["description"].id, "Opened Window Temperature"
         )
         self._update_attribute(
-            self.attridx["min_present_value"], ZONNSMART_MIN_TEMPERATURE_VAL / 100
+            self.attributes_by_name["max_present_value"].id,
+            ZONNSMART_MAX_TEMPERATURE_VAL / 100,
         )
-        self._update_attribute(self.attridx["resolution"], 0.5)
-        self._update_attribute(self.attridx["application_type"], 0 << 16)
-        self._update_attribute(self.attridx["engineering_units"], 62)
+        self._update_attribute(
+            self.attributes_by_name["min_present_value"].id,
+            ZONNSMART_MIN_TEMPERATURE_VAL / 100,
+        )
+        self._update_attribute(self.attributes_by_name["resolution"].id, 0.5)
+        self._update_attribute(self.attributes_by_name["application_type"].id, 0 << 16)
+        self._update_attribute(self.attributes_by_name["engineering_units"].id, 62)
 
     def set_value(self, value):
         """Set temperature value when opened window detected."""
-        self._update_attribute(self.attridx["present_value"], value / 10)
+        self._update_attribute(self.attributes_by_name["present_value"].id, value / 10)
 
     def get_value(self):
         """Get temperature value when opened window detected."""
-        return self._attr_cache.get(self.attridx["present_value"])
+        return self._attr_cache.get(self.attributes_by_name["present_value"].id)
 
     async def write_attributes(self, attributes, manufacturer=None):
         """Modify value before passing it to the set_data tuya command."""
         for attrid, value in attributes.items():
             if isinstance(attrid, str):
-                attrid = self.attridx[attrid]
+                attrid = self.attributes_by_name[attrid].id
             if attrid not in self.attributes:
                 self.error("%d is not a valid attribute id", attrid)
                 continue
