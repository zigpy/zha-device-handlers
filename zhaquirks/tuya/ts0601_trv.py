--- conflicted
+++ resolved
@@ -908,31 +908,18 @@
 class ZONNSMARTManufCluster(TuyaManufClusterAttributes):
     """Manufacturer Specific Cluster of some thermostatic valves."""
 
-<<<<<<< HEAD
     attributes = TuyaManufClusterAttributes.attributes.copy()
     attributes = {
         ZONNSMART_CHILD_LOCK_ATTR: ("child_lock", t.uint8_t, True),
         ZONNSMART_WINDOW_DETECT_ATTR: ("window_detection", t.uint8_t, True),
         ZONNSMART_TARGET_TEMP_ATTR: ("target_temperature", t.uint32_t, True),
         ZONNSMART_TEMPERATURE_ATTR: ("temperature", t.uint32_t, True),
+        ZONNSMART_TEMP_CALIBRATION_ATTR: ("temperature_calibration", t.uint32_t, True),
         ZONNSMART_BATTERY_ATTR: ("battery", t.uint32_t, True),
         ZONNSMART_MODE_ATTR: ("mode", t.uint8_t, True),
         ZONNSMART_BOOST_TIME_ATTR: ("boost_duration_seconds", t.uint32_t, True),
         ZONNSMART_UPTIME_TIME_ATTR: ("uptime", t.uint32_t, True),
         ZONNSMART_HEATING_STOPPING: ("heating_stop", t.uint8_t, True),
-=======
-    manufacturer_attributes = {
-        ZONNSMART_CHILD_LOCK_ATTR: ("child_lock", t.uint8_t),
-        ZONNSMART_WINDOW_DETECT_ATTR: ("window_detection", t.uint8_t),
-        ZONNSMART_TARGET_TEMP_ATTR: ("target_temperature", t.uint32_t),
-        ZONNSMART_TEMPERATURE_ATTR: ("temperature", t.uint32_t),
-        ZONNSMART_TEMP_CALIBRATION_ATTR: ("temperature_calibration", t.uint32_t),
-        ZONNSMART_BATTERY_ATTR: ("battery", t.uint32_t),
-        ZONNSMART_MODE_ATTR: ("mode", t.uint8_t),
-        ZONNSMART_BOOST_TIME_ATTR: ("boost_duration_seconds", t.uint32_t),
-        ZONNSMART_UPTIME_TIME_ATTR: ("uptime", t.uint32_t),
-        ZONNSMART_HEATING_STOPPING: ("heating_stop", t.uint8_t),
->>>>>>> 0679b093
     }
 
     DIRECT_MAPPED_ATTRS = {
