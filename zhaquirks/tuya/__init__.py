--- conflicted
+++ resolved
@@ -290,11 +290,16 @@
 
             NOTE: You need to wait for time request before setting it. You can't set time without request."""
 
-<<<<<<< HEAD
     server_commands = {
         0x0000: foundation.ZCLCommandDef(
             "set_data", {"param": Command}, False, is_manufacturer_specific=True
         ),
+        0x0010: foundation.ZCLCommandDef(
+            "mcu_version_req",
+            {"param": t.uint16_t},
+            False,
+            is_manufacturer_specific=True,
+        ),
         0x0024: foundation.ZCLCommandDef(
             "set_time", {"param": TuyaTimePayload}, False, is_manufacturer_specific=True
         ),
@@ -307,23 +312,21 @@
         0x0002: foundation.ZCLCommandDef(
             "set_data_response", {"param": Command}, True, is_manufacturer_specific=True
         ),
+        0x0006: foundation.ZCLCommandDef(
+            "active_status_report",
+            {"param": Command},
+            True,
+            is_manufacturer_specific=True,
+        ),
+        0x0011: foundation.ZCLCommandDef(
+            "mcu_version_rsp",
+            {"param": MCUVersionRsp},
+            True,
+            is_manufacturer_specific=True,
+        ),
         0x0024: foundation.ZCLCommandDef(
             "set_time_request", {"param": t.data16}, True, is_manufacturer_specific=True
         ),
-=======
-    manufacturer_server_commands = {
-        0x0000: ("set_data", (Command,), False),
-        0x0010: ("mcu_version_req", (t.uint16_t,), False),
-        0x0024: ("set_time", (TuyaTimePayload,), False),
-    }
-
-    manufacturer_client_commands = {
-        0x0001: ("get_data", (Command,), True),
-        0x0002: ("set_data_response", (Command,), True),
-        0x0006: ("active_status_report", (Command,), True),
-        0x0011: ("mcu_version_rsp", (MCUVersionRsp,), True),
-        0x0024: ("set_time_request", (t.data16,), True),
->>>>>>> 242d5f36
     }
 
     def handle_cluster_request(
