"""Tuya temp and humidity sensors."""

<<<<<<< HEAD
from typing import Any

from zigpy.profiles import zha
from zigpy.quirks import CustomDevice
from zigpy.quirks.v2.homeassistant import EntityPlatform, EntityType
import zigpy.types as t
from zigpy.zcl.clusters.general import Basic, Groups, Ota, Scenes, Time
from zigpy.zcl.clusters.measurement import (
    RelativeHumidity,
    SoilMoisture,
    TemperatureMeasurement,
=======
from zhaquirks.tuya.builder import TuyaPowerConfigurationCluster2AAA, TuyaQuirkBuilder

(
    TuyaQuirkBuilder("_TZE200_bjawzodf", "TS0601")
    .applies_to("_TZE200_zl1kmjqx", "TS0601")
    .tuya_temperature(dp_id=1, scale=10)
    .tuya_humidity(dp_id=2, scale=10)
    .tuya_battery(dp_id=4)
    .skip_configuration()
    .add_to_registry()
>>>>>>> 9923e5e6
)

(
    TuyaQuirkBuilder("_TZE200_a8sdabtg", "TS0601")  # Variant without screen, round
    .applies_to("_TZE200_qoy0ekbd", "TS0601")
    .applies_to("_TZE200_znbl8dj5", "TS0601")
    .applies_to("_TZE200_qyflbnbj", "TS0601")
    .applies_to("_TZE200_zppcgbdj", "TS0601")
    .tuya_temperature(dp_id=1, scale=10)
    .tuya_humidity(dp_id=2)
    .tuya_battery(dp_id=4)
    .skip_configuration()
    .add_to_registry()
)
<<<<<<< HEAD
from zhaquirks.tuya import TuyaLocalCluster, TuyaPowerConfigurationCluster2AAA
from zhaquirks.tuya.builder import TuyaQuirkBuilder
from zhaquirks.tuya.mcu import DPToAttributeMapping, TuyaMCUCluster


class TuyaTemperatureMeasurement(TemperatureMeasurement, TuyaLocalCluster):
    """Tuya local TemperatureMeasurement cluster."""


class TuyaSoilMoisture(SoilMoisture, TuyaLocalCluster):
    """Tuya local SoilMoisture cluster with a device RH_MULTIPLIER factor if required."""


class TuyaRelativeHumidity(RelativeHumidity, TuyaLocalCluster):
    """Tuya local RelativeHumidity cluster with a device RH_MULTIPLIER factor."""

    def update_attribute(self, attr_name: str, value: Any) -> None:
        """Apply a correction factor to value."""

        if attr_name == "measured_value":
            value = value * (
                self.endpoint.device.RH_MULTIPLIER
                if hasattr(self.endpoint.device, "RH_MULTIPLIER")
                else 100
            )
        return super().update_attribute(attr_name, value)


class TemperatureHumidityManufCluster(TuyaMCUCluster):
    """Tuya Manufacturer Cluster with Temperature and Humidity data points."""

    dp_to_attribute: dict[int, DPToAttributeMapping] = {
        1: DPToAttributeMapping(
            TuyaTemperatureMeasurement.ep_attribute,
            "measured_value",
            converter=lambda x: x * 10,  # decidegree to centidegree
        ),
        2: DPToAttributeMapping(
            TuyaRelativeHumidity.ep_attribute,
            "measured_value",
            # converter=lambda x: x * 10,  --> move conversion to TuyaRelativeHumidity cluster
        ),
        4: DPToAttributeMapping(
            TuyaPowerConfigurationCluster2AAA.ep_attribute,
            "battery_percentage_remaining",
            converter=lambda x: x * 2,  # double reported percentage
        ),
    }

    data_point_handlers = {
        1: "_dp_2_attr_update",
        2: "_dp_2_attr_update",
        4: "_dp_2_attr_update",
    }


class TemperatureHumidityBatteryStatesManufCluster(TuyaMCUCluster):
    """Tuya Manufacturer Cluster with Temperature and Humidity data points. Battery states 25, 50 and 100%."""

    dp_to_attribute: dict[int, DPToAttributeMapping] = {
        1: TemperatureHumidityManufCluster.dp_to_attribute[1],
        2: TemperatureHumidityManufCluster.dp_to_attribute[2],
        3: DPToAttributeMapping(
            TuyaPowerConfigurationCluster2AAA.ep_attribute,
            "battery_percentage_remaining",
            converter=lambda x: {0: 50, 1: 100, 2: 200}[x],
        ),
    }

    data_point_handlers = {
        1: "_dp_2_attr_update",
        2: "_dp_2_attr_update",
        3: "_dp_2_attr_update",
    }


class TuyaTempHumiditySensor(CustomDevice):
    """Custom device representing tuya temp and humidity sensor with e-ink screen."""

    # RelativeHumidity multiplier
    RH_MULTIPLIER = 10

    signature = {
        # <SimpleDescriptor endpoint=1, profile=260, device_type=81
        # device_version=1
        # input_clusters=[4, 5, 61184, 0]
        # output_clusters=[25, 10]>
        MODELS_INFO: [
            ("_TZE200_bjawzodf", "TS0601"),
            ("_TZE200_zl1kmjqx", "TS0601"),
        ],
        ENDPOINTS: {
            1: {
                PROFILE_ID: zha.PROFILE_ID,
                DEVICE_TYPE: zha.DeviceType.SMART_PLUG,
                INPUT_CLUSTERS: [
                    Basic.cluster_id,
                    Groups.cluster_id,
                    Scenes.cluster_id,
                    TemperatureHumidityManufCluster.cluster_id,
                ],
                OUTPUT_CLUSTERS: [Ota.cluster_id, Time.cluster_id],
            }
        },
    }

    replacement = {
        SKIP_CONFIGURATION: True,
        ENDPOINTS: {
            1: {
                PROFILE_ID: zha.PROFILE_ID,
                DEVICE_TYPE: zha.DeviceType.TEMPERATURE_SENSOR,
                INPUT_CLUSTERS: [
                    TemperatureHumidityManufCluster,  # Single bus for temp, humidity, and battery
                    TuyaTemperatureMeasurement,
                    TuyaRelativeHumidity,
                    TuyaPowerConfigurationCluster2AAA,
                ],
                OUTPUT_CLUSTERS: [Ota.cluster_id, Time.cluster_id],
            }
        },
    }


class TuyaTempHumiditySensorVar02(CustomDevice):
    """Custom device representing tuya temp and humidity sensor with e-ink screen."""

    signature = {
        # <SimpleDescriptor endpoint=1, profile=260, device_type=81
        # device_version=1
        # input_clusters=[4, 5, 61184, 0]
        # output_clusters=[25, 10]>
        MODELS_INFO: [
            ("_TZE200_zppcgbdj", "TS0601"),  # Conecto TH
        ],
        ENDPOINTS: {
            1: {
                PROFILE_ID: zha.PROFILE_ID,
                DEVICE_TYPE: zha.DeviceType.SMART_PLUG,
                INPUT_CLUSTERS: [
                    Basic.cluster_id,
                    Groups.cluster_id,
                    Scenes.cluster_id,
                    TemperatureHumidityManufCluster.cluster_id,
                ],
                OUTPUT_CLUSTERS: [Ota.cluster_id, Time.cluster_id],
            }
        },
    }

    replacement = {
        SKIP_CONFIGURATION: True,
        ENDPOINTS: {
            1: {
                PROFILE_ID: zha.PROFILE_ID,
                DEVICE_TYPE: zha.DeviceType.TEMPERATURE_SENSOR,
                INPUT_CLUSTERS: [
                    TemperatureHumidityManufCluster,  # Single bus for temp, humidity, and battery
                    TuyaTemperatureMeasurement,
                    TuyaRelativeHumidity,
                    TuyaPowerConfigurationCluster2AAA,
                ],
                OUTPUT_CLUSTERS: [Ota.cluster_id, Time.cluster_id],
            }
        },
    }
=======
>>>>>>> 9923e5e6


(
    TuyaQuirkBuilder("_TZE200_yjjdcqsq", "TS0601")
    .applies_to("_TZE200_9yapgbuv", "TS0601")
    .applies_to("_TZE204_yjjdcqsq", "TS0601")
    .applies_to("_TZE200_utkemkbs", "TS0601")
    .applies_to("_TZE204_utkemkbs", "TS0601")
    .applies_to("_TZE204_yjjdcqsq", "TS0601")
    .applies_to("_TZE204_ksz749x8", "TS0601")
    .tuya_temperature(dp_id=1, scale=10)
    .tuya_humidity(dp_id=2)
    .tuya_dp(
        dp_id=4,
        ep_attribute=TuyaPowerConfigurationCluster2AAA.ep_attribute,
        attribute_name="battery_percentage_remaining",
        converter=lambda x: {0: 50, 1: 100, 2: 200}[x],
    )
    .adds(TuyaPowerConfigurationCluster2AAA)
    .skip_configuration()
    .add_to_registry()
)


(
    TuyaQuirkBuilder("_TZE284_aao3yzhs", "TS0601")
    .applies_to("_TZE284_sgabhwa6", "TS0601")
    .tuya_temperature(dp_id=5, scale=10)
    .tuya_battery(dp_id=15)
    .tuya_soil_moisture(dp_id=3)
    .skip_configuration()
    .add_to_registry()
)


<<<<<<< HEAD
    replacement = {
        SKIP_CONFIGURATION: True,
        ENDPOINTS: {
            1: {
                DEVICE_TYPE: zha.DeviceType.TEMPERATURE_SENSOR,
                INPUT_CLUSTERS: [
                    Basic.cluster_id,
                    Groups.cluster_id,
                    Scenes.cluster_id,
                    SoilManufClusterVar02,
                    TuyaTemperatureMeasurement,
                    TuyaSoilMoisture,
                    TuyaPowerConfigurationCluster2AAA,
                ],
                OUTPUT_CLUSTERS: [Ota.cluster_id, Time.cluster_id],
            }
        },
    }


class GiexBatteryStatus(t.enum8):
    """Giex Soil Battery Status Enum."""

    Low = 0x00
    Middle = 0x01
    High = 0x02


(
    TuyaQuirkBuilder("_TZE284_nhgdf6qr", "TS0601")  # Giex GX04
    .tuya_battery(dp_id=15)
    .tuya_temperature(dp_id=5, scale=10)
    .tuya_soil_moisture(dp_id=3)
    .tuya_enum(
        dp_id=14,
        attribute_name="battery_status",
        enum_class=GiexBatteryStatus,
        translation_key="battery_status",
        fallback_name="Battery status",
        entity_type=EntityType.DIAGNOSTIC,
        entity_platform=EntityPlatform.SENSOR,
        initially_disabled=True,
    )
=======
(
    TuyaQuirkBuilder("_TZE200_myd45weu", "TS0601")
    .applies_to("_TZE200_ga1maeof", "TS0601")
    .applies_to("_TZE200_9cqcpkgb", "TS0601")
    .applies_to("_TZE204_myd45weu", "TS0601")
    .tuya_temperature(dp_id=5)
    .tuya_battery(dp_id=15)
    .tuya_soil_moisture(dp_id=3)
>>>>>>> 9923e5e6
    .skip_configuration()
    .add_to_registry()
)<|MERGE_RESOLUTION|>--- conflicted
+++ resolved
@@ -1,18 +1,5 @@
 """Tuya temp and humidity sensors."""
 
-<<<<<<< HEAD
-from typing import Any
-
-from zigpy.profiles import zha
-from zigpy.quirks import CustomDevice
-from zigpy.quirks.v2.homeassistant import EntityPlatform, EntityType
-import zigpy.types as t
-from zigpy.zcl.clusters.general import Basic, Groups, Ota, Scenes, Time
-from zigpy.zcl.clusters.measurement import (
-    RelativeHumidity,
-    SoilMoisture,
-    TemperatureMeasurement,
-=======
 from zhaquirks.tuya.builder import TuyaPowerConfigurationCluster2AAA, TuyaQuirkBuilder
 
 (
@@ -23,7 +10,6 @@
     .tuya_battery(dp_id=4)
     .skip_configuration()
     .add_to_registry()
->>>>>>> 9923e5e6
 )
 
 (
@@ -38,175 +24,6 @@
     .skip_configuration()
     .add_to_registry()
 )
-<<<<<<< HEAD
-from zhaquirks.tuya import TuyaLocalCluster, TuyaPowerConfigurationCluster2AAA
-from zhaquirks.tuya.builder import TuyaQuirkBuilder
-from zhaquirks.tuya.mcu import DPToAttributeMapping, TuyaMCUCluster
-
-
-class TuyaTemperatureMeasurement(TemperatureMeasurement, TuyaLocalCluster):
-    """Tuya local TemperatureMeasurement cluster."""
-
-
-class TuyaSoilMoisture(SoilMoisture, TuyaLocalCluster):
-    """Tuya local SoilMoisture cluster with a device RH_MULTIPLIER factor if required."""
-
-
-class TuyaRelativeHumidity(RelativeHumidity, TuyaLocalCluster):
-    """Tuya local RelativeHumidity cluster with a device RH_MULTIPLIER factor."""
-
-    def update_attribute(self, attr_name: str, value: Any) -> None:
-        """Apply a correction factor to value."""
-
-        if attr_name == "measured_value":
-            value = value * (
-                self.endpoint.device.RH_MULTIPLIER
-                if hasattr(self.endpoint.device, "RH_MULTIPLIER")
-                else 100
-            )
-        return super().update_attribute(attr_name, value)
-
-
-class TemperatureHumidityManufCluster(TuyaMCUCluster):
-    """Tuya Manufacturer Cluster with Temperature and Humidity data points."""
-
-    dp_to_attribute: dict[int, DPToAttributeMapping] = {
-        1: DPToAttributeMapping(
-            TuyaTemperatureMeasurement.ep_attribute,
-            "measured_value",
-            converter=lambda x: x * 10,  # decidegree to centidegree
-        ),
-        2: DPToAttributeMapping(
-            TuyaRelativeHumidity.ep_attribute,
-            "measured_value",
-            # converter=lambda x: x * 10,  --> move conversion to TuyaRelativeHumidity cluster
-        ),
-        4: DPToAttributeMapping(
-            TuyaPowerConfigurationCluster2AAA.ep_attribute,
-            "battery_percentage_remaining",
-            converter=lambda x: x * 2,  # double reported percentage
-        ),
-    }
-
-    data_point_handlers = {
-        1: "_dp_2_attr_update",
-        2: "_dp_2_attr_update",
-        4: "_dp_2_attr_update",
-    }
-
-
-class TemperatureHumidityBatteryStatesManufCluster(TuyaMCUCluster):
-    """Tuya Manufacturer Cluster with Temperature and Humidity data points. Battery states 25, 50 and 100%."""
-
-    dp_to_attribute: dict[int, DPToAttributeMapping] = {
-        1: TemperatureHumidityManufCluster.dp_to_attribute[1],
-        2: TemperatureHumidityManufCluster.dp_to_attribute[2],
-        3: DPToAttributeMapping(
-            TuyaPowerConfigurationCluster2AAA.ep_attribute,
-            "battery_percentage_remaining",
-            converter=lambda x: {0: 50, 1: 100, 2: 200}[x],
-        ),
-    }
-
-    data_point_handlers = {
-        1: "_dp_2_attr_update",
-        2: "_dp_2_attr_update",
-        3: "_dp_2_attr_update",
-    }
-
-
-class TuyaTempHumiditySensor(CustomDevice):
-    """Custom device representing tuya temp and humidity sensor with e-ink screen."""
-
-    # RelativeHumidity multiplier
-    RH_MULTIPLIER = 10
-
-    signature = {
-        # <SimpleDescriptor endpoint=1, profile=260, device_type=81
-        # device_version=1
-        # input_clusters=[4, 5, 61184, 0]
-        # output_clusters=[25, 10]>
-        MODELS_INFO: [
-            ("_TZE200_bjawzodf", "TS0601"),
-            ("_TZE200_zl1kmjqx", "TS0601"),
-        ],
-        ENDPOINTS: {
-            1: {
-                PROFILE_ID: zha.PROFILE_ID,
-                DEVICE_TYPE: zha.DeviceType.SMART_PLUG,
-                INPUT_CLUSTERS: [
-                    Basic.cluster_id,
-                    Groups.cluster_id,
-                    Scenes.cluster_id,
-                    TemperatureHumidityManufCluster.cluster_id,
-                ],
-                OUTPUT_CLUSTERS: [Ota.cluster_id, Time.cluster_id],
-            }
-        },
-    }
-
-    replacement = {
-        SKIP_CONFIGURATION: True,
-        ENDPOINTS: {
-            1: {
-                PROFILE_ID: zha.PROFILE_ID,
-                DEVICE_TYPE: zha.DeviceType.TEMPERATURE_SENSOR,
-                INPUT_CLUSTERS: [
-                    TemperatureHumidityManufCluster,  # Single bus for temp, humidity, and battery
-                    TuyaTemperatureMeasurement,
-                    TuyaRelativeHumidity,
-                    TuyaPowerConfigurationCluster2AAA,
-                ],
-                OUTPUT_CLUSTERS: [Ota.cluster_id, Time.cluster_id],
-            }
-        },
-    }
-
-
-class TuyaTempHumiditySensorVar02(CustomDevice):
-    """Custom device representing tuya temp and humidity sensor with e-ink screen."""
-
-    signature = {
-        # <SimpleDescriptor endpoint=1, profile=260, device_type=81
-        # device_version=1
-        # input_clusters=[4, 5, 61184, 0]
-        # output_clusters=[25, 10]>
-        MODELS_INFO: [
-            ("_TZE200_zppcgbdj", "TS0601"),  # Conecto TH
-        ],
-        ENDPOINTS: {
-            1: {
-                PROFILE_ID: zha.PROFILE_ID,
-                DEVICE_TYPE: zha.DeviceType.SMART_PLUG,
-                INPUT_CLUSTERS: [
-                    Basic.cluster_id,
-                    Groups.cluster_id,
-                    Scenes.cluster_id,
-                    TemperatureHumidityManufCluster.cluster_id,
-                ],
-                OUTPUT_CLUSTERS: [Ota.cluster_id, Time.cluster_id],
-            }
-        },
-    }
-
-    replacement = {
-        SKIP_CONFIGURATION: True,
-        ENDPOINTS: {
-            1: {
-                PROFILE_ID: zha.PROFILE_ID,
-                DEVICE_TYPE: zha.DeviceType.TEMPERATURE_SENSOR,
-                INPUT_CLUSTERS: [
-                    TemperatureHumidityManufCluster,  # Single bus for temp, humidity, and battery
-                    TuyaTemperatureMeasurement,
-                    TuyaRelativeHumidity,
-                    TuyaPowerConfigurationCluster2AAA,
-                ],
-                OUTPUT_CLUSTERS: [Ota.cluster_id, Time.cluster_id],
-            }
-        },
-    }
-=======
->>>>>>> 9923e5e6
 
 
 (
@@ -242,51 +59,6 @@
 )
 
 
-<<<<<<< HEAD
-    replacement = {
-        SKIP_CONFIGURATION: True,
-        ENDPOINTS: {
-            1: {
-                DEVICE_TYPE: zha.DeviceType.TEMPERATURE_SENSOR,
-                INPUT_CLUSTERS: [
-                    Basic.cluster_id,
-                    Groups.cluster_id,
-                    Scenes.cluster_id,
-                    SoilManufClusterVar02,
-                    TuyaTemperatureMeasurement,
-                    TuyaSoilMoisture,
-                    TuyaPowerConfigurationCluster2AAA,
-                ],
-                OUTPUT_CLUSTERS: [Ota.cluster_id, Time.cluster_id],
-            }
-        },
-    }
-
-
-class GiexBatteryStatus(t.enum8):
-    """Giex Soil Battery Status Enum."""
-
-    Low = 0x00
-    Middle = 0x01
-    High = 0x02
-
-
-(
-    TuyaQuirkBuilder("_TZE284_nhgdf6qr", "TS0601")  # Giex GX04
-    .tuya_battery(dp_id=15)
-    .tuya_temperature(dp_id=5, scale=10)
-    .tuya_soil_moisture(dp_id=3)
-    .tuya_enum(
-        dp_id=14,
-        attribute_name="battery_status",
-        enum_class=GiexBatteryStatus,
-        translation_key="battery_status",
-        fallback_name="Battery status",
-        entity_type=EntityType.DIAGNOSTIC,
-        entity_platform=EntityPlatform.SENSOR,
-        initially_disabled=True,
-    )
-=======
 (
     TuyaQuirkBuilder("_TZE200_myd45weu", "TS0601")
     .applies_to("_TZE200_ga1maeof", "TS0601")
@@ -295,7 +67,6 @@
     .tuya_temperature(dp_id=5)
     .tuya_battery(dp_id=15)
     .tuya_soil_moisture(dp_id=3)
->>>>>>> 9923e5e6
     .skip_configuration()
     .add_to_registry()
 )