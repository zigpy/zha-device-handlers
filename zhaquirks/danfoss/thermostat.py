"""Module to handle quirks of the  Fanfoss thermostat.

manufacturer specific attributes to control displaying and specific configuration.
"""

import zigpy.profiles.zha as zha_p
from zigpy.quirks import CustomCluster, CustomDevice
import zigpy.types as t
from zigpy.zcl.clusters.general import (
    Basic,
    Identify,
    Ota,
    PollControl,
    PowerConfiguration,
    Time,
)
from zigpy.zcl.clusters.homeautomation import Diagnostic
from zigpy.zcl.clusters.hvac import Thermostat, UserInterface

from zhaquirks.const import (
    DEVICE_TYPE,
    ENDPOINTS,
    INPUT_CLUSTERS,
    MODELS_INFO,
    OUTPUT_CLUSTERS,
    PROFILE_ID,
)
from zhaquirks.danfoss import DANFOSS


class DanfossThermostatCluster(CustomCluster, Thermostat):
    """Danfoss custom cluster."""

<<<<<<< HEAD
    attributes = Thermostat.attributes.copy()
    attributes.update(
        {
            0x4000: ("etrv_open_windows_detection", t.enum8, True),
            0x4003: ("external_open_windows_detected", t.Bool, True),
            0x4010: ("exercise_day_of_week", t.enum8, True),
            0x4011: ("exercise_trigger_time", t.uint16_t, True),
            0x4012: ("mounting_mode_active", t.Bool, True),
            0x4013: ("mounting_mode_control", t.Bool, True),
            0x4014: ("orientation", t.Bool, True),
            0x4015: ("external_measured_room_sensor", t.int16s, True),
            0x4016: ("radiator_overed", t.Bool, True),
            0x4020: ("control_algorithm_scale_factor", t.uint8_t, True),
            0x4030: ("heat_available", t.Bool, True),
            0x4031: ("heat_supply_request", t.Bool, True),
            0x4032: ("load_balancing_enable", t.Bool, True),
            0x404A: ("load_estimate_radiator", t.uint16_t, True),
            0x404B: ("regulation_setPoint_offset", t.int8s, True),
            0x404C: ("adaptation_run_control", t.enum8, True),
            0x404D: ("adaptation_run_status", t.bitmap8, True),
            0x404E: ("adaptation_run_settings", t.bitmap8, True),
            0x404F: ("preheat_status", t.Bool, True),
            0x4050: ("preheat_time", t.uint32_t, True),
            0x4051: ("window_open_feature_on_off", t.Bool, True),
        }
    )
=======
    manufacturer_server_commands = {
        0x40: ("setpoint_command", (t.enum8, t.int16s), False),
    }

    manufacturer_attributes = {
        0x4000: ("etrv_open_windows_detection", t.enum8),
        0x4003: ("external_open_windows_detected", t.Bool),
        0x4010: ("exercise_day_of_week", t.enum8),
        0x4011: ("exercise_trigger_time", t.uint16_t),
        0x4012: ("mounting_mode_active", t.Bool),
        0x4013: ("mounting_mode_control", t.Bool),
        0x4014: ("orientation", t.Bool),
        0x4015: ("external_measured_room_sensor", t.int16s),
        0x4016: ("radiator_covered", t.Bool),
        0x4020: ("control_algorithm_scale_factor", t.uint8_t),
        0x4030: ("heat_available", t.Bool),
        0x4031: ("heat_supply_request", t.Bool),
        0x4032: ("load_balancing_enable", t.Bool),
        0x404A: ("load_estimate_radiator", t.uint16_t),
        0x404B: ("regulation_setPoint_offset", t.int8s),
        0x404C: ("adaptation_run_control", t.enum8),
        0x404D: ("adaptation_run_status", t.bitmap8),
        0x404E: ("adaptation_run_settings", t.bitmap8),
        0x404F: ("preheat_status", t.Bool),
        0x4050: ("preheat_time", t.uint32_t),
        0x4051: ("window_open_feature_on_off", t.Bool),
        0xFFFD: ("cluster_revision", t.uint16_t),
    }
>>>>>>> 242d5f36

    async def write_attributes(self, attributes, manufacturer=None):
        """Send SETPOINT_COMMAND after setpoint change."""

        write_res = await super().write_attributes(
            attributes, manufacturer=manufacturer
        )

        if "occupied_heating_setpoint" in attributes:
            self.debug(
                "sending setpoint command: %s", attributes["occupied_heating_setpoint"]
            )
            await self.setpoint_command(
                0x01, attributes["occupied_heating_setpoint"], manufacturer=manufacturer
            )

        return write_res


class DanfossUserInterfaceCluster(CustomCluster, UserInterface):
    """Danfoss custom cluster."""

    attributes = UserInterface.attributes.copy()
    attributes.update(
        {
            0x4000: ("viewing_direction", t.enum8, True),
        }
    )


class DanfossDiagnosticCluster(CustomCluster, Diagnostic):
    """Danfoss custom cluster."""

    attributes = Diagnostic.attributes.copy()
    attributes.update(
        {
            0x4000: ("sw_error_code", t.bitmap16, True),
            0x4001: ("wake_time_avg", t.uint32_t, True),
            0x4002: ("wake_time max duration", t.uint32_t, True),
            0x4003: ("wake_time min duration", t.uint32_t, True),
            0x4004: ("sleep_Postponed_count_avg", t.uint32_t, True),
            0x4005: ("sleep_Postponed_count_max", t.uint32_t, True),
            0x4006: ("sleep_Postponed_count_min", t.uint32_t, True),
            0x4010: ("motor_step_counter", t.uint32_t, True),
        }
    )


class DanfossThermostat(CustomDevice):
    """DanfossThermostat custom device."""

    signature = {
        # <SimpleDescriptor endpoint=1 profile=260 device_type=769
        # device_version=0 input_clusters=[0, 1, 3, 10,32, 513, 516, 1026, 2821]
        # output_clusters=[0, 25]>
        MODELS_INFO: [(DANFOSS, "eTRV0100")],
        ENDPOINTS: {
            1: {
                PROFILE_ID: zha_p.PROFILE_ID,
                DEVICE_TYPE: zha_p.DeviceType.THERMOSTAT,
                INPUT_CLUSTERS: [
                    Basic.cluster_id,
                    PowerConfiguration.cluster_id,
                    Identify.cluster_id,
                    Time.cluster_id,
                    PollControl.cluster_id,
                    Thermostat.cluster_id,
                    UserInterface.cluster_id,
                    Diagnostic.cluster_id,
                ],
                OUTPUT_CLUSTERS: [Basic.cluster_id, Ota.cluster_id],
            }
        },
    }

    replacement = {
        ENDPOINTS: {
            1: {
                INPUT_CLUSTERS: [
                    Basic,
                    PowerConfiguration,
                    Identify,
                    Time,
                    PollControl,
                    DanfossThermostatCluster,
                    DanfossUserInterfaceCluster,
                    DanfossDiagnosticCluster,
                ],
                OUTPUT_CLUSTERS: [Basic, Ota],
            }
        }
    }<|MERGE_RESOLUTION|>--- conflicted
+++ resolved
@@ -6,6 +6,7 @@
 import zigpy.profiles.zha as zha_p
 from zigpy.quirks import CustomCluster, CustomDevice
 import zigpy.types as t
+from zigpy.zcl import foundation
 from zigpy.zcl.clusters.general import (
     Basic,
     Identify,
@@ -31,7 +32,13 @@
 class DanfossThermostatCluster(CustomCluster, Thermostat):
     """Danfoss custom cluster."""
 
-<<<<<<< HEAD
+    server_commands = Thermostat.server_commands.copy()
+    server_commands[0x40] = foundation.ZCLCommandDef(
+        "setpoint_command",
+        {"param1": t.enum8, "param2": t.int16s},
+        is_manufacturer_specific=True,
+    )
+
     attributes = Thermostat.attributes.copy()
     attributes.update(
         {
@@ -43,7 +50,7 @@
             0x4013: ("mounting_mode_control", t.Bool, True),
             0x4014: ("orientation", t.Bool, True),
             0x4015: ("external_measured_room_sensor", t.int16s, True),
-            0x4016: ("radiator_overed", t.Bool, True),
+            0x4016: ("radiator_covered", t.Bool, True),
             0x4020: ("control_algorithm_scale_factor", t.uint8_t, True),
             0x4030: ("heat_available", t.Bool, True),
             0x4031: ("heat_supply_request", t.Bool, True),
@@ -56,38 +63,9 @@
             0x404F: ("preheat_status", t.Bool, True),
             0x4050: ("preheat_time", t.uint32_t, True),
             0x4051: ("window_open_feature_on_off", t.Bool, True),
+            0xFFFD: ("cluster_revision", t.uint16_t, True),
         }
     )
-=======
-    manufacturer_server_commands = {
-        0x40: ("setpoint_command", (t.enum8, t.int16s), False),
-    }
-
-    manufacturer_attributes = {
-        0x4000: ("etrv_open_windows_detection", t.enum8),
-        0x4003: ("external_open_windows_detected", t.Bool),
-        0x4010: ("exercise_day_of_week", t.enum8),
-        0x4011: ("exercise_trigger_time", t.uint16_t),
-        0x4012: ("mounting_mode_active", t.Bool),
-        0x4013: ("mounting_mode_control", t.Bool),
-        0x4014: ("orientation", t.Bool),
-        0x4015: ("external_measured_room_sensor", t.int16s),
-        0x4016: ("radiator_covered", t.Bool),
-        0x4020: ("control_algorithm_scale_factor", t.uint8_t),
-        0x4030: ("heat_available", t.Bool),
-        0x4031: ("heat_supply_request", t.Bool),
-        0x4032: ("load_balancing_enable", t.Bool),
-        0x404A: ("load_estimate_radiator", t.uint16_t),
-        0x404B: ("regulation_setPoint_offset", t.int8s),
-        0x404C: ("adaptation_run_control", t.enum8),
-        0x404D: ("adaptation_run_status", t.bitmap8),
-        0x404E: ("adaptation_run_settings", t.bitmap8),
-        0x404F: ("preheat_status", t.Bool),
-        0x4050: ("preheat_time", t.uint32_t),
-        0x4051: ("window_open_feature_on_off", t.Bool),
-        0xFFFD: ("cluster_revision", t.uint16_t),
-    }
->>>>>>> 242d5f36
 
     async def write_attributes(self, attributes, manufacturer=None):
         """Send SETPOINT_COMMAND after setpoint change."""
