--- conflicted
+++ resolved
@@ -17,7 +17,6 @@
 )
 
 from zhaquirks import Bus
-<<<<<<< HEAD
 
 from . import BasicClusterDecoupled, WallSwitchMultistateInputCluster
 
@@ -39,9 +38,6 @@
     COMMAND_ATTRIBUTE_UPDATED,
     COMMAND_DOUBLE,
     COMMAND_CLICK,
-=======
-from zhaquirks.const import (
->>>>>>> dd51fba1
     DEVICE_TYPE,
     ENDPOINT_ID,
     ENDPOINTS,
