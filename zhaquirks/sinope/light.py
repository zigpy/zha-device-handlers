"""Module to handle quirks of the  Sinopé Technologies light SW2500ZB, dimmer DM2500ZB and DM2550ZB.

Manufacturer specific cluster implements attributes to control displaying
setting occupancy on/off.
"""

import zigpy.profiles.zha as zha_p
from zigpy.quirks import CustomCluster, CustomDevice
import zigpy.types as t
from zigpy.zcl.clusters.general import (
    Basic,
    DeviceTemperature,
    Groups,
    Identify,
    LevelControl,
    OnOff,
    Ota,
    Scenes,
    Time,
)
from zigpy.zcl.clusters.homeautomation import Diagnostic, ElectricalMeasurement
from zigpy.zcl.clusters.smartenergy import Metering

from zhaquirks.const import (
    DEVICE_TYPE,
    ENDPOINTS,
    INPUT_CLUSTERS,
    MODELS_INFO,
    OUTPUT_CLUSTERS,
    PROFILE_ID,
)
from zhaquirks.sinope import SINOPE

SINOPE_MANUFACTURER_CLUSTER_ID = 0xFF01


class SinopeTechnologiesManufacturerCluster(CustomCluster):
    """SinopeTechnologiesManufacturerCluster manufacturer cluster."""

    cluster_id = SINOPE_MANUFACTURER_CLUSTER_ID
    name = "Sinopé Technologies Manufacturer specific"
    ep_attribute = "sinope_manufacturer_specific"
<<<<<<< HEAD
    attributes = {
        0x0002: ("KeypadLock", t.enum8, True),
        0x0050: ("onLedColor", t.uint24_t, True),
        0x0051: ("offLedColor", t.uint24_t, True),
        0x0052: ("onLedIntensity", t.uint8_t, True),
        0x0053: ("offLedIntensity", t.uint8_t, True),
        0x00A0: ("Timer", t.uint32_t, True),
        0x0119: ("ConnectedLoad", t.uint16_t, True),
=======
    manufacturer_attributes = {
        0x0002: ("KeypadLock", t.enum8),
        0x0050: ("onLedColor", t.uint24_t),
        0x0051: ("offLedColor", t.uint24_t),
        0x0052: ("onLedIntensity", t.uint8_t),
        0x0053: ("offLedIntensity", t.uint8_t),
        0x0055: ("minIntensity", t.uint16_t),
        0x00A0: ("Timer", t.uint32_t),
        0x0119: ("ConnectedLoad", t.uint16_t),
>>>>>>> df9bdca7
    }


class SinopeTechnologieslight(CustomDevice):
    """SinopeTechnologiesLight custom device."""

    signature = {
        # <SimpleDescriptor endpoint=1 profile=260 device_type=259
        # device_version=0 input_clusters=[0, 2, 3, 4, 5, 6, 1794, 2821, 65281]
        # output_clusters=[3, 4, 25]>
        MODELS_INFO: [(SINOPE, "SW2500ZB")],
        ENDPOINTS: {
            1: {
                PROFILE_ID: zha_p.PROFILE_ID,
                DEVICE_TYPE: zha_p.DeviceType.ON_OFF_LIGHT_SWITCH,
                INPUT_CLUSTERS: [
                    Basic.cluster_id,
                    DeviceTemperature.cluster_id,
                    Identify.cluster_id,
                    Groups.cluster_id,
                    Scenes.cluster_id,
                    OnOff.cluster_id,
                    Metering.cluster_id,
                    Diagnostic.cluster_id,
                    SINOPE_MANUFACTURER_CLUSTER_ID,
                ],
                OUTPUT_CLUSTERS: [
                    Identify.cluster_id,
                    Groups.cluster_id,
                    Ota.cluster_id,
                ],
            }
        },
    }

    replacement = {
        ENDPOINTS: {
            1: {
                PROFILE_ID: zha_p.PROFILE_ID,
                DEVICE_TYPE: zha_p.DeviceType.ON_OFF_LIGHT,
                INPUT_CLUSTERS: [
                    Basic.cluster_id,
                    DeviceTemperature.cluster_id,
                    Identify.cluster_id,
                    Groups.cluster_id,
                    Scenes.cluster_id,
                    OnOff.cluster_id,
                    Metering.cluster_id,
                    Diagnostic.cluster_id,
                    SinopeTechnologiesManufacturerCluster,
                ],
                OUTPUT_CLUSTERS: [
                    Identify.cluster_id,
                    Groups.cluster_id,
                    Ota.cluster_id,
                ],
            }
        }
    }


class SinopeDM2500ZB(SinopeTechnologieslight):
    """DM2500ZB Dimmer."""

    signature = {
        # <SimpleDescriptor endpoint=1 profile=260 device_type=260 device_version=1
        # input_clusters=[0, 2, 3, 4, 5, 6, 8, 1794, 2821, 65281]
        # output_clusters=[3, 4, 25]>
        MODELS_INFO: [(SINOPE, "DM2500ZB")],
        ENDPOINTS: {
            1: {
                PROFILE_ID: zha_p.PROFILE_ID,
                DEVICE_TYPE: zha_p.DeviceType.DIMMER_SWITCH,
                INPUT_CLUSTERS: [
                    Basic.cluster_id,
                    DeviceTemperature.cluster_id,
                    Identify.cluster_id,
                    Groups.cluster_id,
                    Scenes.cluster_id,
                    OnOff.cluster_id,
                    LevelControl.cluster_id,
                    Metering.cluster_id,
                    Diagnostic.cluster_id,
                    SINOPE_MANUFACTURER_CLUSTER_ID,
                ],
                OUTPUT_CLUSTERS: [
                    Identify.cluster_id,
                    Groups.cluster_id,
                    Ota.cluster_id,
                ],
            }
        },
    }

    replacement = {
        ENDPOINTS: {
            1: {
                PROFILE_ID: zha_p.PROFILE_ID,
                DEVICE_TYPE: zha_p.DeviceType.DIMMABLE_LIGHT,
                INPUT_CLUSTERS: [
                    Basic.cluster_id,
                    DeviceTemperature.cluster_id,
                    Identify.cluster_id,
                    Groups.cluster_id,
                    Scenes.cluster_id,
                    OnOff.cluster_id,
                    LevelControl.cluster_id,
                    Metering.cluster_id,
                    Diagnostic.cluster_id,
                    SinopeTechnologiesManufacturerCluster,
                ],
                OUTPUT_CLUSTERS: [
                    Identify.cluster_id,
                    Groups.cluster_id,
                    Ota.cluster_id,
                ],
            }
        }
    }


class SinopeDM2550ZB(SinopeTechnologieslight):
    """DM2550ZB Dimmer."""

    signature = {
        # <SimpleDescriptor endpoint=1 profile=260 device_type=260 device_version=1
        # input_clusters=[0, 2, 3, 4, 5, 6, 8, 1794, 2820, 2821, 65281]
        # output_clusters=[3, 4, 10, 25]>
        MODELS_INFO: [(SINOPE, "DM2550ZB")],
        ENDPOINTS: {
            1: {
                PROFILE_ID: zha_p.PROFILE_ID,
                DEVICE_TYPE: zha_p.DeviceType.DIMMER_SWITCH,
                INPUT_CLUSTERS: [
                    Basic.cluster_id,
                    DeviceTemperature.cluster_id,
                    Identify.cluster_id,
                    Groups.cluster_id,
                    Scenes.cluster_id,
                    OnOff.cluster_id,
                    LevelControl.cluster_id,
                    Metering.cluster_id,
                    ElectricalMeasurement.cluster_id,
                    Diagnostic.cluster_id,
                    SINOPE_MANUFACTURER_CLUSTER_ID,
                ],
                OUTPUT_CLUSTERS: [
                    Identify.cluster_id,
                    Groups.cluster_id,
                    Time.cluster_id,
                    Ota.cluster_id,
                ],
            }
        },
    }

    replacement = {
        ENDPOINTS: {
            1: {
                PROFILE_ID: zha_p.PROFILE_ID,
                DEVICE_TYPE: zha_p.DeviceType.DIMMABLE_LIGHT,
                INPUT_CLUSTERS: [
                    Basic.cluster_id,
                    DeviceTemperature.cluster_id,
                    Identify.cluster_id,
                    Groups.cluster_id,
                    Scenes.cluster_id,
                    OnOff.cluster_id,
                    LevelControl.cluster_id,
                    Metering.cluster_id,
                    ElectricalMeasurement.cluster_id,
                    Diagnostic.cluster_id,
                    SinopeTechnologiesManufacturerCluster,
                ],
                OUTPUT_CLUSTERS: [
                    Identify.cluster_id,
                    Groups.cluster_id,
                    Time.cluster_id,
                    Ota.cluster_id,
                ],
            }
        }
    }<|MERGE_RESOLUTION|>--- conflicted
+++ resolved
@@ -40,26 +40,15 @@
     cluster_id = SINOPE_MANUFACTURER_CLUSTER_ID
     name = "Sinopé Technologies Manufacturer specific"
     ep_attribute = "sinope_manufacturer_specific"
-<<<<<<< HEAD
     attributes = {
         0x0002: ("KeypadLock", t.enum8, True),
         0x0050: ("onLedColor", t.uint24_t, True),
         0x0051: ("offLedColor", t.uint24_t, True),
         0x0052: ("onLedIntensity", t.uint8_t, True),
         0x0053: ("offLedIntensity", t.uint8_t, True),
+        0x0055: ("minIntensity", t.uint16_t, True),
         0x00A0: ("Timer", t.uint32_t, True),
         0x0119: ("ConnectedLoad", t.uint16_t, True),
-=======
-    manufacturer_attributes = {
-        0x0002: ("KeypadLock", t.enum8),
-        0x0050: ("onLedColor", t.uint24_t),
-        0x0051: ("offLedColor", t.uint24_t),
-        0x0052: ("onLedIntensity", t.uint8_t),
-        0x0053: ("offLedIntensity", t.uint8_t),
-        0x0055: ("minIntensity", t.uint16_t),
-        0x00A0: ("Timer", t.uint32_t),
-        0x0119: ("ConnectedLoad", t.uint16_t),
->>>>>>> df9bdca7
     }
 
 
