"""Quirk IDs used for matching quirked devices in ZHA."""

# Tuya
TUYA_PLUG_ONOFF = "tuya.plug_on_off_attributes"  # plugs with configurable attributes on the OnOff cluster
TUYA_PLUG_MANUFACTURER = "tuya.plug_manufacturer_attributes"  # plugs with configurable attributes on a custom cluster

<<<<<<< HEAD
# Danfoss
DANFOSS_THERMOSTAT = "danfoss.thermostat"  # Thermostatic Radiator Valves based on Danfoss Ally with custom clusters
=======
# Xiaomi
XIAOMI_AQARA_VIBRATION_AQ1 = (
    "xiaomi.aqara_vibration_aq1"  # vibration sensor with custom cluster handler
)
>>>>>>> 77e9ca64
<|MERGE_RESOLUTION|>--- conflicted
+++ resolved
@@ -4,12 +4,10 @@
 TUYA_PLUG_ONOFF = "tuya.plug_on_off_attributes"  # plugs with configurable attributes on the OnOff cluster
 TUYA_PLUG_MANUFACTURER = "tuya.plug_manufacturer_attributes"  # plugs with configurable attributes on a custom cluster
 
-<<<<<<< HEAD
-# Danfoss
-DANFOSS_THERMOSTAT = "danfoss.thermostat"  # Thermostatic Radiator Valves based on Danfoss Ally with custom clusters
-=======
 # Xiaomi
 XIAOMI_AQARA_VIBRATION_AQ1 = (
     "xiaomi.aqara_vibration_aq1"  # vibration sensor with custom cluster handler
 )
->>>>>>> 77e9ca64
+
+# Danfoss
+DANFOSS_THERMOSTAT = "danfoss.thermostat"  # Thermostatic Radiator Valves based on Danfoss Ally with custom clusters