--- conflicted
+++ resolved
@@ -78,13 +78,8 @@
 norecursedirs = ".git testing_config"
 
 [tool.codespell]
-<<<<<<< HEAD
-skip = "Contributors.md,tests/test_tuya.py"
-ignore-words-list = "hass, dout, potentiels"
-=======
 skip = "Contributors.md"
 ignore-words-list = "hass, dout, potentiels, checkin"
->>>>>>> 156aaa6b
 quiet-level = 2
 
 [tool.ruff]
