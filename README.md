# ZHA Device Handlers For Home Assistant

<<<<<<< HEAD
ZHA Device Handlers are quirks implementations for [Zigpy](https://github.com/zigpy/zigpy), the library that provides the [Zigbee](http://www.zigbee.org) support for the [ZHA](https://www.home-assistant.io/components/zha/) component in [Home Assistant](https://www.home-assistant.io). These device handlers are similar to the device handlers that exist as part of the Smart Things platform and they expose additional functionality that isn't provided OOTB by the existing integration between these platforms. See [Device Specifics](#Device-Specifics) for details.
=======
ZHA Device Handlers are custom quirks implementations for [Zigpy](https://github.com/zigpy/zigpy), the library that provides the [Zigbee](http://www.zigbee.org) support for the [ZHA](https://www.home-assistant.io/components/zha/) component in [Home Assistant](https://www.home-assistant.io). 

Custom quirks implementations for zigpy implemented as ZHA Device Handlers are similar to [Hub-connected Device Handlers for the SmartThings Classics platform](https://docs.smartthings.com/en/latest/device-type-developers-guide/), meaning they are virtual representation of a physical device that expose additional functionality that is not provided out-of-the-box by the existing integration between these platforms. See [Device Specifics](#Device-Specifics) for details. 
>>>>>>> 8f17e7e2

These device handlers currently require the use of a custom [branch](https://github.com/dmulcahey/home-assistant/tree/dm/zha-sensor-playground) of Home Assistant. This will be remediated soon.
#
# Currently Supported Devices:

### CentraLite
- [Contact Sensor](http://a.co/g9eWPAQ): CentraLite 3300-S
- [Motion Sensor](http://a.co/9PCEorM): CentraLite 3305-S
- [Dimmer Switch](https://centralite.com/products/smart-switch): CentraLite 3130
- [Water Sensor](https://centralite.com/products/water-sensor): CentraLite 3315-S
- [Contact Sensor](https://www.irisbylowes.com/support/?guideTitle=Iris-Contact-Sensor-3320-L-(2nd-Gen)&guideId=441744fa-3e2b-3bc9-87b2-a8fc76d85341): CentraLite 3320-L
- [Motion Sensor](http://a.co/iYjshAP): CentraLite 3325-S
- [Motion Sensor](https://www.irisbylowes.com/support/?guideTitle=Iris-Motion-Sensor&guideId=4be71b61-5938-30b6-8154-bd90cb9b4796): CentraLite 3326-L
<!-- - [Contact Sensor](http://a.co/9PCEorM): CentraLite 3321-S -->

### Xiaomi Aqara
- [Cube](https://www.aqara.com/en/cube_controller-product.html): lumi.sensor_cube.aqgl01
- [Button](https://www.aqara.com/en/wireless_mini_switch.html): lumi.sensor_switch.aq2
- [Vibration Sensor](http://www.xiaomimagazine.com/new-sensor-for-the-smart-home-xiaomi-check-aqara-smart-motion-sensor/): lumi.vibration.aq1
- [Contact Sensor](https://www.aqara.com/en/door_and_window_sensor-product.html): lumi.sensor_magnet.aq2
- [Motion Sensor](https://www.aqara.com/en/motion_sensor.html): lumi.sensor_motion.aq2
- [Temperature / Humidity Sensor](https://www.aqara.com/en/temperature_and_humidity_sensor-product.html): lumi.weather
- [Water Leak](https://www.aqara.com/en/water_leak_sensor.html): lumi.sensor_wleak.aq1

### Osram
- [OSRAM LIGHTIFY Dimming Switch](https://assets.osram-americas.com/assets/Documents/LTFY012.06c0d6e6-17c7-4dcb-bd2c-1fca7feecfb4.pdf):

### SmartThings
- [Arrival Sensor](https://support.smartthings.com/hc/en-us/articles/212417083): tagv4
- [Motion Sensor](http://a.co/65rSQjZ): MotionV4
<!-- - [Multi Sensor](http://a.co/gez6SzW): MultiV4 -->

#
# Configuration:

1. Update Home Assistant to 0.85.1 or a later version.

**NOTE:** Some devices will need to be unpaired and repaired in order to see sensor values populate in Home Assistant.

#
# Device Specifics:

### Centralite

- All supported devices report battery level
- Dimmer Switch publishes events to Home Assistant
- Dimmer Switch temperature sensor is removed because it is non functional

### Osram

- Dimmer Switch publishes events to Home Assistant and reports battery level
- Dimmer Switch temperature sensor is removed because it is non functional

### Xiaomi Aqara

- All supported devices report battery level
- All supported devices report temperature but I am unsure if it is correct or accurate
- Vibration sensor exposes a binary sensor in Home Assistant that reports current vibration state
- Vibration sensor sends `tilt` and `drop` events to Home Assistant
- Cube sends the following events: `flip (90 and 180 degrees)`, `rotate_left`, `rotate_right`, `knock`, `drop`, `slide` and `shake`
- Motion sensor exposes binary sensors for motion and occupancy.
- Button sends events to Home Assistant

### SmartThings

- All supported devices report battery level.
- tagV4 exposed as a device tracker in Home Assistant. The current implementation will use batteries rapidly.

#
### Thanks

- Special thanks to damarco for the majority of the device tracker code
- Special thanks to Yoda-x for the Xioami attribute parsing code
- Special thanks to damarco and Adminiuga for allowing me to bounce ideas off of them and for listening to me ramble<|MERGE_RESOLUTION|>--- conflicted
+++ resolved
@@ -1,12 +1,8 @@
 # ZHA Device Handlers For Home Assistant
 
-<<<<<<< HEAD
-ZHA Device Handlers are quirks implementations for [Zigpy](https://github.com/zigpy/zigpy), the library that provides the [Zigbee](http://www.zigbee.org) support for the [ZHA](https://www.home-assistant.io/components/zha/) component in [Home Assistant](https://www.home-assistant.io). These device handlers are similar to the device handlers that exist as part of the Smart Things platform and they expose additional functionality that isn't provided OOTB by the existing integration between these platforms. See [Device Specifics](#Device-Specifics) for details.
-=======
 ZHA Device Handlers are custom quirks implementations for [Zigpy](https://github.com/zigpy/zigpy), the library that provides the [Zigbee](http://www.zigbee.org) support for the [ZHA](https://www.home-assistant.io/components/zha/) component in [Home Assistant](https://www.home-assistant.io). 
 
 Custom quirks implementations for zigpy implemented as ZHA Device Handlers are similar to [Hub-connected Device Handlers for the SmartThings Classics platform](https://docs.smartthings.com/en/latest/device-type-developers-guide/), meaning they are virtual representation of a physical device that expose additional functionality that is not provided out-of-the-box by the existing integration between these platforms. See [Device Specifics](#Device-Specifics) for details. 
->>>>>>> 8f17e7e2
 
 These device handlers currently require the use of a custom [branch](https://github.com/dmulcahey/home-assistant/tree/dm/zha-sensor-playground) of Home Assistant. This will be remediated soon.
 #
