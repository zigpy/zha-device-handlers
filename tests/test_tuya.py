--- conflicted
+++ resolved
@@ -41,11 +41,8 @@
 import zhaquirks.tuya.ts0601_siren
 import zhaquirks.tuya.ts0601_trv
 import zhaquirks.tuya.ts0601_valve
-<<<<<<< HEAD
 import zhaquirks.tuya.ts1201
-=======
 import zhaquirks.tuya.ts601_door
->>>>>>> a257c6ce
 
 zhaquirks.setup()
 
@@ -1668,7 +1665,6 @@
         assert len(bind_mock.mock_calls) == 0
 
 
-<<<<<<< HEAD
 def test_ts1201_signature(assert_signature_matches_quirk):
     """Test TS1201 remote signature is matched to its quirk."""
     signature = {
@@ -1977,7 +1973,8 @@
             ts1201_transmit_listener.cluster_commands[8][2]
             == b"\x01\x00\x00\x00\x00\x00"
         )
-=======
+
+
 def test_ts601_door_sensor_signature(assert_signature_matches_quirk):
     """Test TS601 Vibration Door Sensor signature against quirk."""
     signature = {
@@ -2068,5 +2065,4 @@
     cluster = getattr(device.endpoints[endpoint_id], ep_attr)
     attrs = await cluster.read_attributes(attributes=[attribute])
 
-    assert attrs[0].get(attribute) == expected_value
->>>>>>> a257c6ce
+    assert attrs[0].get(attribute) == expected_value