--- conflicted
+++ resolved
@@ -144,14 +144,12 @@
 
 @pytest.mark.parametrize("quirk", (zhaquirks.linxura.button.LinxuraButton,))
 async def test_handle_cluster_request(zigpy_device_from_quirk, quirk):
-<<<<<<< HEAD
     """Test Edge Cases."""
 
-=======
->>>>>>> 28dc389d
     device = zigpy_device_from_quirk(quirk)
     cluster = device.endpoints[1].ias_zone
 
+    # hdr = ZCLHeader.command_id  # Simulate command ID 0 (used in handle_cluster_request)
     # hdr = ZCLHeader.command_id  # Simulate command ID 0 (used in handle_cluster_request)
     hdr = ZCLHeader
     args = [1]  # Simulate single press state
