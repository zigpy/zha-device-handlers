--- conflicted
+++ resolved
@@ -60,13 +60,9 @@
     assert ias_zone_listener.attribute_updates[2][0] == ias_zone_status_attr_id
     assert ias_zone_listener.attribute_updates[2][1] == 3
 
-<<<<<<< HEAD
 
 
     #endpoint 2
-=======
-    # endpint 2
->>>>>>> 6057d721
     cluster2 = device.endpoints[2].ias_zone
     ias_zone_listener2 = ClusterListener(cluster2)
     ias_zone_status_attr_id = IasZone.AttributeDefs.zone_status.id
@@ -92,13 +88,9 @@
     assert ias_zone_listener2.attribute_updates[2][0] == ias_zone_status_attr_id
     assert ias_zone_listener2.attribute_updates[2][1] == 3
 
-<<<<<<< HEAD
 
 
     #endpoint 3
-=======
-    # endpint 3
->>>>>>> 6057d721
     cluster3 = device.endpoints[3].ias_zone
     ias_zone_listener3 = ClusterListener(cluster3)
     ias_zone_status_attr_id = IasZone.AttributeDefs.zone_status.id
@@ -124,12 +116,8 @@
     assert ias_zone_listener3.attribute_updates[2][0] == ias_zone_status_attr_id
     assert ias_zone_listener3.attribute_updates[2][1] == 3
 
-<<<<<<< HEAD
 
     #endpoint 4
-=======
-    # endpint 4
->>>>>>> 6057d721
     cluster4 = device.endpoints[4].ias_zone
     ias_zone_listener4 = ClusterListener(cluster4)
     ias_zone_status_attr_id = IasZone.AttributeDefs.zone_status.id
