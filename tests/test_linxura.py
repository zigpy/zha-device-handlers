--- conflicted
+++ resolved
@@ -142,29 +142,16 @@
     assert ias_zone_listener4.attribute_updates[2][1] == 3
 
 
-<<<<<<< HEAD
 # @pytest.mark.parametrize("quirk", (zhaquirks.linxura.button.LinxuraButton,))
 # async def test_handle_cluster_request(zigpy_device_from_quirk, quirk):
 #     device = zigpy_device_from_quirk(quirk)
 #     cluster = device.endpoints[1].ias_zone
 
-#    # hdr = ZCLHeader.command_id  # Simulate command ID 0 (used in handle_cluster_request)
-#     hdr = ZCLHeader
-#     args = [1]  # Simulate single press state
-#     cluster.handle_cluster_request(hdr, args)
-#     # Validate event listener triggers the right event
-=======
-@pytest.mark.parametrize("quirk", (zhaquirks.linxura.button.LinxuraButton,))
-async def test_handle_cluster_request(zigpy_device_from_quirk, quirk):
-    device = zigpy_device_from_quirk(quirk)
-    cluster = device.endpoints[1].ias_zone
-
-    # hdr = ZCLHeader.command_id  # Simulate command ID 0 (used in handle_cluster_request)
+   # hdr = ZCLHeader.command_id  # Simulate command ID 0 (used in handle_cluster_request)
     hdr = ZCLHeader
     args = [1]  # Simulate single press state
     cluster.handle_cluster_request(hdr, args)
     # Validate event listener triggers the right event
->>>>>>> 0cc62ddf
 
 
 # Test Edge Cases
