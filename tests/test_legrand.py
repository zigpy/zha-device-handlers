"""Tests for Legrand."""
<<<<<<< HEAD
from unittest import mock
=======
>>>>>>> 86fafd6a

import pytest

import zhaquirks
from zhaquirks.legrand import LEGRAND

zhaquirks.setup()


@pytest.mark.parametrize(
    "voltage, bpr",
    (
        (32.00, 200),  # over the max
        (30.00, 200),  # max
        (29.0, 160),
        (28.0, 120),
        (27.50, 100),  # 50%
        (26.0, 40),
        (25.0, 0),  # min
        (24.0, 0),  # below min
    ),
)
async def test_legrand_battery(zigpy_device_from_quirk, voltage, bpr):
    """Test Legrand battery voltage to % battery left."""

    device = zigpy_device_from_quirk(zhaquirks.legrand.dimmer.RemoteDimmer)
    power_cluster = device.endpoints[1].power
    power_cluster.update_attribute(0x0020, voltage)
    assert power_cluster["battery_percentage_remaining"] == bpr


def test_light_switch_with_neutral_signature(assert_signature_matches_quirk):
    """Test signature."""
    signature = {
        "node_descriptor": "NodeDescriptor(logical_type=<LogicalType.Router: 1>, complex_descriptor_available=0, user_descriptor_available=1, reserved=0, aps_flags=0, frequency_band=<FrequencyBand.Freq2400MHz: 8>, mac_capability_flags=<MACCapabilityFlags.AllocateAddress|RxOnWhenIdle|MainsPowered|FullFunctionDevice: 142>, manufacturer_code=4129, maximum_buffer_size=89, maximum_incoming_transfer_size=63, server_mask=10752, maximum_outgoing_transfer_size=63, descriptor_capability_field=<DescriptorCapability.NONE: 0>, *allocate_address=True, *is_alternate_pan_coordinator=False, *is_coordinator=False, *is_end_device=False, *is_full_function_device=True, *is_mains_powered=True, *is_receiver_on_when_idle=True, *is_router=True, *is_security_capable=False)",
        "endpoints": {
            "1": {
                "profile_id": 260,
                "device_type": "0x0100",
                "in_clusters": [
                    "0x0000",
                    "0x0003",
                    "0x0004",
                    "0x0005",
                    "0x0006",
                    "0x000f",
                    "0xfc01",
                ],
                "out_clusters": ["0x0000", "0x0019", "0xfc01"],
            }
        },
        "manufacturer": " Legrand",
        "model": " Light switch with neutral",
        "class": "zigpy.device.Device",
    }
    assert_signature_matches_quirk(
        zhaquirks.legrand.switch.LightSwitchWithNeutral, signature
    )


async def test_cable_outlet_write_attrs(zigpy_device_from_v2_quirk):
    """Test Legrand cable outlet heat mode attr writing."""

    device = zigpy_device_from_v2_quirk(f" {LEGRAND}", " Cable outlet")
    cable_outlet_cluster = device.endpoints[1].cable_outlet_cluster
    cable_outlet_cluster._write_attributes = mock.AsyncMock()
    cable_outlet_cluster.set_heat_mode = mock.AsyncMock()

    await cable_outlet_cluster.write_attributes({0x00: 0x02}, manufacturer=0xFC40)

    cable_outlet_cluster.set_heat_mode.assert_awaited_with(
        0x02,
        manufacturer=0xFC40,
    )
    cable_outlet_cluster._write_attributes.assert_awaited_with(
        [],
        manufacturer=0xFC40,
    )<|MERGE_RESOLUTION|>--- conflicted
+++ resolved
@@ -1,8 +1,6 @@
 """Tests for Legrand."""
-<<<<<<< HEAD
+
 from unittest import mock
-=======
->>>>>>> 86fafd6a
 
 import pytest
 
