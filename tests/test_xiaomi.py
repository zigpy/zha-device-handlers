"""Tests for xiaomi."""
import asyncio
import logging
import math
from unittest import mock

import pytest
import zigpy.device
import zigpy.types as t
from zigpy.zcl import foundation
from zigpy.zcl.clusters.general import (
    AnalogInput,
    DeviceTemperature,
    PowerConfiguration,
)
from zigpy.zcl.clusters.homeautomation import ElectricalMeasurement
from zigpy.zcl.clusters.hvac import Thermostat
from zigpy.zcl.clusters.measurement import (
    IlluminanceMeasurement,
    OccupancySensing,
    PressureMeasurement,
    RelativeHumidity,
    TemperatureMeasurement,
)
from zigpy.zcl.clusters.security import IasZone
from zigpy.zcl.clusters.smartenergy import Metering

import zhaquirks
from zhaquirks.const import (
    DEVICE_TYPE,
    ENDPOINTS,
    INPUT_CLUSTERS,
    MANUFACTURER,
    MODEL,
    NODE_DESCRIPTOR,
    OFF,
    ON,
    OUTPUT_CLUSTERS,
    PROFILE_ID,
    ZONE_STATUS_CHANGE_COMMAND,
)
from zhaquirks.xiaomi import (
    LUMI,
    XIAOMI_AQARA_ATTRIBUTE,
    XIAOMI_AQARA_ATTRIBUTE_E1,
    XIAOMI_NODE_DESC,
    BasicCluster,
    XiaomiCustomDevice,
    XiaomiQuickInitDevice,
    handle_quick_init,
)
from zhaquirks.xiaomi.aqara.feeder_acn001 import (
    FEEDER_ATTR,
    ZCL_CHILD_LOCK,
    ZCL_DISABLE_LED_INDICATOR,
    ZCL_ERROR_DETECTED,
    ZCL_FEEDING,
    ZCL_FEEDING_MODE,
    ZCL_LAST_FEEDING_SIZE,
    ZCL_LAST_FEEDING_SOURCE,
    ZCL_PORTION_WEIGHT,
    ZCL_PORTIONS_DISPENSED,
    ZCL_SERVING_SIZE,
    ZCL_WEIGHT_DISPENSED,
    AqaraFeederAcn001,
    OppleCluster,
)
import zhaquirks.xiaomi.aqara.motion_ac02
import zhaquirks.xiaomi.aqara.motion_aq2
import zhaquirks.xiaomi.aqara.motion_aq2b
import zhaquirks.xiaomi.aqara.plug
import zhaquirks.xiaomi.aqara.plug_eu
import zhaquirks.xiaomi.aqara.roller_curtain_e1
import zhaquirks.xiaomi.aqara.smoke
<<<<<<< HEAD
from zhaquirks.xiaomi.aqara.thermostat_agl001 import ScheduleEvent, ScheduleSettings
=======
import zhaquirks.xiaomi.aqara.switch_t1
import zhaquirks.xiaomi.aqara.weather
>>>>>>> 7385465b
import zhaquirks.xiaomi.mija.motion

from tests.common import ZCL_OCC_ATTR_RPT_OCC, ClusterListener

zhaquirks.setup()


def create_aqara_attr_report(attributes):
    """Creates a special Aqara attriubte report with t.Single as a type for all values."""
    serialized_data = b""
    for key, value in attributes.items():
        tv = foundation.TypeValue(0x39, t.Single(value))  # mostly used
        serialized_data += bytes([key]) + tv.serialize()
    return serialized_data


def test_basic_cluster_deserialize_wrong_len():
    """Test attr report with model and xiaomi attr."""
    cluster = BasicCluster(mock.MagicMock())

    data = b"\x1c_\x11\x12\n"
    data += b'\x05\x00B\x15lumi.sensor_wleak.aq1\x01\xffB"\x01!\xb3\x0b\x03('
    data += b"\x17\x04!\xa8C\x05!\xa7\x00\x06$\x00\x00\x00\x00\x00\x08!\x04"
    data += b"\x02\n!\x00\x00d\x10\x01"

    deserialized = cluster.deserialize(data)
    assert deserialized[1]


def test_basic_cluster_deserialize_wrong_len_2():
    """Test attr report with xiaomi attr."""
    cluster = BasicCluster(mock.MagicMock())

    data = b"\x1c_\x11\x12\n"
    data += b'\x01\xffB"\x01!\xb3\x0b\x03(\x17\x04!\xa8C\x05!\xa7\x00\x06$\x15'
    data += b"\x00\x14\x00\x00\x08!\x04\x02\n!\x00\x00d\x10\x01"

    deserialized = cluster.deserialize(data)
    assert deserialized[1]


@pytest.mark.parametrize(
    "quirk",
    (
        zhaquirks.xiaomi.aqara.motion_aq2.MotionAQ2,
        zhaquirks.xiaomi.aqara.motion_aq2b.MotionAQ2,
        zhaquirks.xiaomi.mija.motion.Motion,
    ),
)
async def test_xiaomi_motion(zigpy_device_from_quirk, quirk):
    """Test Xiaomi motion sensor."""

    motion_dev = zigpy_device_from_quirk(quirk)

    motion_cluster = motion_dev.endpoints[1].ias_zone
    motion_listener = ClusterListener(motion_cluster)

    occupancy_cluster = motion_dev.endpoints[1].occupancy
    occupancy_listener = ClusterListener(occupancy_cluster)

    p1 = mock.patch.object(motion_cluster, "reset_s", 0)
    p2 = mock.patch.object(occupancy_cluster, "reset_s", 0)
    # send motion on IAS zone command
    hdr, args = occupancy_cluster.deserialize(ZCL_OCC_ATTR_RPT_OCC)
    with p1, p2:
        occupancy_cluster.handle_message(hdr, args)

    assert len(motion_listener.cluster_commands) == 1
    assert motion_listener.cluster_commands[0][1] == ZONE_STATUS_CHANGE_COMMAND
    assert motion_listener.cluster_commands[0][2][0] == ON

    assert len(occupancy_listener.cluster_commands) == 0
    assert len(occupancy_listener.attribute_updates) == 1
    assert occupancy_listener.attribute_updates[0][0] == 0x0000
    assert occupancy_listener.attribute_updates[0][1] == 1

    await asyncio.sleep(0.1)

    assert len(motion_listener.cluster_commands) == 2
    assert motion_listener.cluster_commands[1][1] == ZONE_STATUS_CHANGE_COMMAND
    assert motion_listener.cluster_commands[1][2][0] == OFF

    assert len(occupancy_listener.cluster_commands) == 0
    assert len(occupancy_listener.attribute_updates) == 2
    assert occupancy_listener.attribute_updates[1][0] == 0x0000
    assert occupancy_listener.attribute_updates[1][1] == 0


@pytest.fixture
def raw_device():
    """Raw device fixture."""

    ieee = t.EUI64.convert("11:22:33:44:55:66:77:88")
    device = zigpy.device.Device(mock.MagicMock(), ieee, 0x1234)
    with mock.patch.object(device, "cancel_initialization"):
        yield device


@pytest.mark.parametrize(
    "ep_id, cluster, message",
    (
        (0, 0, b"\x18\x00\n\x05\x00B\x11lumi.sensor_sm0ke\x01\x00 \x01"),
        (0, 1, b"\x18\x00\n\x05\x00B\x11lumi.sensor_sm0ke\x01\x00 \x01"),
    ),
)
def test_xiaomi_quick_init_wrong_ep(raw_device, ep_id, cluster, message):
    """Test quick init when message is received on wrong endpoint."""

    with mock.patch("zigpy.zcl.foundation.ZCLHeader.deserialize") as hdr_deserialize:
        assert (
            handle_quick_init(raw_device, 0x0260, cluster, ep_id, ep_id, message)
            is None
        )
        assert hdr_deserialize.call_count == 0
        assert raw_device.cancel_initialization.call_count == 0
        assert raw_device.application.device_initialized.call_count == 0


@pytest.mark.parametrize(
    "cluster, message",
    (
        (
            0,
            b"\x19\x00\n\x05\x00B\x11lumi.sensor_sm0ke\x01\x00 \x01",
        ),  # cluster command
        (1, b"\x18\x00\n\x05\x00B\x11lumi.sensor_sm0ke\x01\x00 \x01"),  # wrong cluster
        (
            0,
            b"\x18\x00\x01\x05\x00B\x11lumi.sensor_sm0ke\x01\x00 \x01",
        ),  # wrong command
        (
            0,
            b"\x18\x00\xFF\x05\x00B\x11lumi.sensor_sm0ke\x01\x00 \x01",
        ),  # unknown command
        (0, b"\x18\x00\n\x04\x00B\x11lumi.sensor_sm0ke\x01\x00 \x01"),  # wrong attr id
        (0, b"\x18\x00\n\x05\x00B\x11lumi.sensor_sm0ke\x01\x00 "),  # data under run
        (0, b"\x18\x00\n\x05\x00B\x00\x01\x00 \x01"),  # no model
        (0, b"\x18\x00\n\x05\x00B\x11lumi.sensor_sm0ke\x01\x00 \x01"),  # no quirk
    ),
)
def test_xiaomi_quick_init_wrong_cluster_or_message(raw_device, cluster, message):
    """Test quick init when message is received on wrong cluster or wrong endpoint."""

    assert handle_quick_init(raw_device, 0x0260, cluster, 1, 1, message) is None
    assert raw_device.cancel_initialization.call_count == 0
    assert raw_device.application.device_initialized.call_count == 0


def test_xiaomi_quick_init_wrong_quirk_type(raw_device):
    """Test quick init for existing quirk which is not enabled for quick joining."""

    class WrongDevice(XiaomiCustomDevice):
        signature = {
            MANUFACTURER: LUMI,
            MODEL: "lumi.sensor_smoke_2",
        }

    assert (
        handle_quick_init(
            raw_device,
            0x0260,
            0,
            1,
            1,
            b"\x18\x00\n\x05\x00B\x13lumi.sensor_smoke_2\x01\x00 \x01",
        )
        is None
    )
    assert raw_device.cancel_initialization.call_count == 0
    assert raw_device.application.device_initialized.call_count == 0


def test_xiaomi_quick_init_wrong_signature(raw_device):
    """Test quick init for existing quirk with wrong signature for quick joining."""

    class WrongSignature(XiaomiQuickInitDevice):
        signature = {
            MODEL: "lumi.sensor_sm0ke",
        }

    assert (
        handle_quick_init(
            raw_device,
            0x0260,
            0,
            1,
            1,
            b"\x18\x00\n\x05\x00B\x11lumi.sensor_sm0ke\x01\x00 \x01",
        )
        is None
    )
    assert raw_device.cancel_initialization.call_count == 0
    assert raw_device.application.device_initialized.call_count == 0


def test_xiaomi_quick_init(raw_device):
    """Test quick init."""

    class XiaomiQuirk(XiaomiQuickInitDevice):
        signature = {
            NODE_DESCRIPTOR: XIAOMI_NODE_DESC,
            ENDPOINTS: {
                1: {
                    PROFILE_ID: 0x0260,
                    DEVICE_TYPE: 0x0000,
                    INPUT_CLUSTERS: [],
                    OUTPUT_CLUSTERS: [],
                }
            },
            MANUFACTURER: LUMI,
            MODEL: "lumi.sensor_sm0ke",
        }

    assert (
        handle_quick_init(
            raw_device,
            0x0260,
            0,
            1,
            1,
            b"\x18\x00\n\x05\x00B\x11lumi.sensor_sm0ke\x01\x00 \x01",
        )
        is True
    )
    assert raw_device.cancel_initialization.call_count == 1
    assert raw_device.application.device_initialized.call_count == 1


@pytest.mark.parametrize(
    "voltage, bpr",
    (
        (3240, 200),
        (3200, 200),
        (3000, 129),
        (2985, 118),
        (2860, 29),
        (2845, 18),
        (2830, 7),
        (2600, 0),
    ),
)
async def test_xiaomi_battery(zigpy_device_from_quirk, voltage, bpr):
    """Test xiaomi batter voltage to % battery left."""
    data_1 = b'\x1c_\x11I\n\x01\xffB"\x01!'
    data_2 = (
        b"\x03(\r\x04!\xa8\x13\x05!\xcb\x00\x06$\x01\x00\x00\x00\x00\x08!\x04\x02\n!"
        b"\x00\x00d\x10\x00"
    )

    device = zigpy_device_from_quirk(zhaquirks.xiaomi.aqara.vibration_aq1.VibrationAQ1)
    device.handle_message(
        0x260, 0x0000, 1, 1, data_1 + t.uint16_t(voltage).serialize() + data_2
    )
    power_cluster = device.endpoints[1].power
    assert power_cluster["battery_percentage_remaining"] == bpr


@pytest.mark.parametrize(
    "voltage, bpr",
    (
        (3240, 200),
        (3200, 200),
        (3000, 129),
        (2985, 118),
        (2860, 29),
        (2845, 18),
        (2830, 7),
        (2600, 0),
    ),
)
async def test_mija_battery(zigpy_device_from_quirk, voltage, bpr):
    """Test xiaomi batter voltage to % battery left."""
    data_1 = b"\x1c4\x12\x02\n\x02\xffL\x06\x00\x10\x01!"
    data_2 = b"!\xa8\x01$\x00\x00\x00\x00\x00!n\x00 P"

    device = zigpy_device_from_quirk(zhaquirks.xiaomi.mija.motion.Motion)
    device.handle_message(
        0x260, 0x0000, 1, 1, data_1 + t.uint16_t(voltage).serialize() + data_2
    )
    power_cluster = device.endpoints[1].power
    assert power_cluster["battery_percentage_remaining"] == bpr


@pytest.mark.parametrize(
    "quirk, batt_size",
    (
        (zhaquirks.xiaomi.aqara.vibration_aq1.VibrationAQ1, 0x0A),
        (zhaquirks.xiaomi.mija.motion.Motion, 0x09),
        (zhaquirks.xiaomi.mija.sensor_switch.MijaButton, 0x0A),
        (zhaquirks.xiaomi.mija.sensor_magnet.Magnet, 0x0B),
    ),
)
async def test_xiaomi_batt_size(zigpy_device_from_quirk, quirk, batt_size):
    """Test xiaomi battery size overrides."""

    device = zigpy_device_from_quirk(quirk)
    cluster = device.endpoints[1].power
    succ, fail = await cluster.read_attributes(("battery_size", "battery_quantity"))
    assert succ["battery_quantity"] == 1
    assert succ["battery_size"] == batt_size


@pytest.mark.parametrize(
    "raw_report",
    (
        # https://community.hubitat.com/t/xiaomi-aqara-devices-pairing-keeping-them-connected/623?page=34
        "02FF4C0600100121BA0B21A813240100000000215D062058",
        "02FF4C0600100021EC0B21A8012400000000002182002063",
        "01FF421F0121110D0328130421A8430521F60006240600030000082108140A21E51F",
        "01FF421A0121C70B03281C0421A84305212B01062403000300000A2120CB",
        "01FF421F0121C70B0328190421A8430521100106240400040000082109140A2120CB",
        "01FF421F0121C70B0328180421A8430521100106240600050000082109140A213C50",
        "01FF421A0121BD0B03281D0421A84305212F01062407000300000A2120CB",
        # https://community.hubitat.com/t/xiaomi-aqara-zigbee-device-drivers-possibly-may-no-longer-be-maintained/631/print
        "01FF42090421A8130A212759",
        (
            "01FF42296410006510016E20006F20010121E40C03281E05210500082116260A2100009923"
            "000000009B210000"
        ),
        "01FF42220121D10B0328190421A81305212D0006240200000000082104020A21A4B4641000",
        "01FF42220121D10B03281C0421A81305213A0006240000000000082104020A210367641001",
        (
            "01FF42280121B70C0328200421A81305211E00062402000000000A21E18C08210410642000"
            "962300000000"
        ),
        (
            "01FF42270328240521170007270000000000000000082117010921000A0A2130C064200065"
            "20336621FA00"
        ),
        "02FF4C0600100121B30B21A8012400000000002195002056",
        "02FF4C0600100121B30B21A8012400000000002195002057",
        # puddly's logs
        "01FF421A0121DB0B03280C0421A84305215401062401000000000A2178E0",
        "01FF421D0121BD0B03280A0421A8330521E801062401000000000A214444641000",
        "01FF421F0121E50B0328170421A8130521500006240100000000082105140A214761",
        "01FF42210121950B0328130421A81305214400062401000000000A217CBE6410000B210400",
        (
            "01FF42250121630B0421A81305217D2F06240100000000642905006521631D662B4D7F0100"
            "0A2157DE"
        ),
        "02FF4C06001001213C0C21A81324010000000021D1052061",
        (
            "050042166C756D692E73656E736F725F6D6F74696F6E2E61713201FF42210121950B032816"
            "0421A83105214400062401000000000A217CBE6410000B210900"
        ),
        # GH Issue #811
        (
            "01FF424403282305212E0008212E12092100106410006510006E20006F200094200295390A"
            "078C41963999EB0C4597390030683B983980BB873C9B2100009C20010A2100000C280000"
        ),
        # https://github.com/dresden-elektronik/deconz-rest-plugin/issues/1491#issuecomment-489032272
        (
            "01FF422E0121BD0B03281A0421A8430521470106240100010000082108030A216535982128"
            "00992125009A252900FFFFDC04"
        ),
        # https://github.com/dresden-elektronik/deconz-rest-plugin/issues/1411#issuecomment-485724957
        (
            "01FF424403280005210F000727000000000000000008212312092100086410006510006E20"
            "006F20009420089539000000009639B22E1645973988E5C83B9839C013063E9B210000"
        ),
        # https://github.com/dresden-elektronik/deconz-rest-plugin/issues/1588
        (
            "01FF422E0121770B0328230421A8010521250006240100000000082108030A2161F3982128"
            "00992100009A25AFFE5B016904"
        ),
        # https://github.com/dresden-elektronik/deconz-rest-plugin/issues/1069
        "02FF4C0600100121D10B21A801240000000000216E002050",
        "01FF421D0121D10B0328150421A8130521A200062403000000000A210000641000",
        "01FF421D0121DB0B0328140421A84305219A00062401000000000A21C841641000",
        "01FF421D0121BD0B0328150421A83305213B00062401000000000A219FF8641000",
        "01FF421D0121C70B0328130421A81305219200062401000000000A21C96B641000",
    ),
)
def test_attribute_parsing(raw_report):
    """Test the parsing of various Xiaomi 0xFF01 attribute reports."""
    raw_report = bytes.fromhex(raw_report)

    hdr = foundation.ZCLHeader.general(
        manufacturer=4447,
        tsn=127,
        command_id=foundation.GeneralCommand.Report_Attributes,
    )
    cluster = BasicCluster(mock.MagicMock())

    hdr, reports = cluster.deserialize(hdr.serialize() + raw_report)

    # Keep track of all the data encoded in the attribute report
    parsed_chunks = []

    for report in reports[0]:
        # This shouldn't throw an error
        cluster._update_attribute(report.attrid, report.value.value)

        parsed_chunks.append(report.attrid.serialize())
        parsed_chunks.append(report.value.value.serialize()[1:])

    # Remove every parsed chunk from the original report bytes
    for chunk in parsed_chunks:
        raw_report = raw_report.replace(chunk, b"", 1)

    # The only remaining data should be the data type and the length.
    # Everything else is passed through unmodified.
    assert len(raw_report) == 2 * len(reports[0])


@mock.patch("zigpy.zcl.Cluster.bind", mock.AsyncMock())
@pytest.mark.parametrize("quirk", (zhaquirks.xiaomi.aqara.plug_eu.PlugMAEU01,))
async def test_xiaomi_eu_plug_binding(zigpy_device_from_quirk, quirk):
    """Test binding Xiaomi EU plug sets OppleMode to True and removes the plug from group 0."""

    device = zigpy_device_from_quirk(quirk)
    opple_cluster = device.endpoints[1].opple_cluster

    p1 = mock.patch.object(opple_cluster, "create_catching_task")
    p2 = mock.patch.object(opple_cluster.endpoint, "request", mock.AsyncMock())

    with p1 as mock_task, p2 as request_mock:
        request_mock.return_value = (foundation.Status.SUCCESS, "done")

        await opple_cluster.bind()

        # Only removed the plug from group 0 so far
        assert len(request_mock.mock_calls) == 1
        assert mock_task.call_count == 1

        assert request_mock.mock_calls[0][1] == (
            4,
            1,
            b"\x01\x01\x03\x00\x00",
        )

        # Await call writing OppleMode attribute
        await mock_task.call_args[0][0]

        assert len(request_mock.mock_calls) == 2
        assert request_mock.mock_calls[1][1] == (
            64704,
            2,
            b"\x04_\x11\x02\x02\t\x00 \x01",
        )


@pytest.mark.parametrize(
    "quirk",
    (
        zhaquirks.xiaomi.aqara.plug_eu.PlugMAEU01,
        zhaquirks.xiaomi.aqara.switch_t1.SwitchT1,
    ),
)
async def test_xiaomi_plug_power(zigpy_device_from_quirk, quirk):
    """Test current power consumption, total power consumption, and current voltage on Xiaomi EU plug and T1 relay."""

    device = zigpy_device_from_quirk(quirk)
    basic_cluster = device.endpoints[1].basic

    em_cluster = device.endpoints[1].electrical_measurement
    em_listener = ClusterListener(em_cluster)

    # Test voltage on ElectricalMeasurement cluster
    zcl_em_voltage = ElectricalMeasurement.AttributeDefs.rms_voltage.id
    basic_cluster.update_attribute(
        XIAOMI_AQARA_ATTRIBUTE, create_aqara_attr_report({150: 2300})
    )
    assert len(em_listener.attribute_updates) == 1
    assert em_listener.attribute_updates[0][0] == zcl_em_voltage
    assert em_listener.attribute_updates[0][1] == 230

    # Test current power consumption on ElectricalMeasurement cluster
    zcl_em_current_power = ElectricalMeasurement.AttributeDefs.active_power.id
    basic_cluster.update_attribute(
        XIAOMI_AQARA_ATTRIBUTE, create_aqara_attr_report({152: 15})
    )
    assert len(em_listener.attribute_updates) == 2
    assert em_listener.attribute_updates[1][0] == zcl_em_current_power
    assert em_listener.attribute_updates[1][1] == 150  # multiplied by 10

    # Test total power consumption on ElectricalMeasurement cluster and SmartEnergy cluster
    zcl_em_total_power = ElectricalMeasurement.AttributeDefs.total_active_power.id
    zcl_se_total_power = Metering.AttributeDefs.current_summ_delivered.id
    se_cluster = device.endpoints[1].smartenergy_metering
    se_listener = ClusterListener(se_cluster)

    basic_cluster.update_attribute(
        XIAOMI_AQARA_ATTRIBUTE, create_aqara_attr_report({149: 0.001})
    )
    # electrical measurement cluster
    assert len(em_listener.attribute_updates) == 3
    assert em_listener.attribute_updates[2][0] == zcl_em_total_power
    assert em_listener.attribute_updates[2][1] == 1  # multiplied by 1000

    # smart energy cluster
    assert len(se_listener.attribute_updates) == 1
    assert se_listener.attribute_updates[0][0] == zcl_se_total_power
    assert se_listener.attribute_updates[0][1] == 1  # multiplied by 1000

    # test current power consumption attribute report on AnalogInput is forwarded to ElectricalMeasurement
    analog_input_cluster = device.endpoints[21].analog_input
    analog_input_listener = ClusterListener(analog_input_cluster)
    zcl_analog_input_value = AnalogInput.AttributeDefs.present_value.id

    analog_input_cluster.update_attribute(zcl_analog_input_value, 40)
    assert len(analog_input_listener.attribute_updates) == 1
    assert analog_input_listener.attribute_updates[0][0] == zcl_analog_input_value
    assert analog_input_listener.attribute_updates[0][1] == 40

    assert em_listener.attribute_updates[3][0] == zcl_em_current_power
    assert em_listener.attribute_updates[3][1] == 400  # multiplied by 10


@pytest.mark.parametrize(
    "attribute, value, expected_bytes",
    [
        ("disable_led_indicator", 1, b"\x00\x02\x01\x04\x17\x00U\x01\x01"),
        ("disable_led_indicator", 0, b"\x00\x02\x01\x04\x17\x00U\x01\x00"),
        ("child_lock", 1, b"\x00\x02\x01\x04\x16\x00U\x01\x01"),
        ("child_lock", 0, b"\x00\x02\x01\x04\x16\x00U\x01\x00"),
        (
            "feeding_mode",
            OppleCluster.FeedingMode.Manual,
            b"\x00\x02\x01\x04\x18\x00U\x01\x00",
        ),
        (
            "feeding_mode",
            OppleCluster.FeedingMode.Schedule,
            b"\x00\x02\x01\x04\x18\x00U\x01\x01",
        ),
        ("serving_size", 3, b"\x00\x02\x01\x0e\\\x00U\x04\x00\x00\x00\x03"),
        ("portion_weight", 8, b"\x00\x02\x01\x0e_\x00U\x04\x00\x00\x00\x08"),
    ],
)
async def test_aqara_feeder_write_attrs(
    zigpy_device_from_quirk, attribute, value, expected_bytes
):
    """Test Aqara C1 pet feeder attr writing."""

    device = zigpy_device_from_quirk(AqaraFeederAcn001)
    opple_cluster = device.endpoints[1].opple_cluster
    opple_cluster._write_attributes = mock.AsyncMock()

    expected_attr_def = opple_cluster.find_attribute(0xFFF1)
    expected = foundation.Attribute(0xFFF1, foundation.TypeValue())
    expected.value.type = foundation.DATA_TYPES.pytype_to_datatype_id(
        expected_attr_def.type
    )
    expected.value.value = expected_attr_def.type(expected_bytes)

    await opple_cluster.write_attributes({attribute: value}, manufacturer=0x115F)

    opple_cluster._write_attributes.assert_awaited_with(
        [expected],
        manufacturer=0x115F,
    )


@pytest.mark.parametrize(
    "bytes_received, call_count, calls",
    [
        (
            b"\x1c_\x11f\n\xf1\xffA\t\x00\x05\x01\x04\x15\x00U\x01\x01",
            2,
            [
                mock.call(ZCL_FEEDING, True, mock.ANY),
                mock.call(FEEDER_ATTR, b"\x00\x05\x01\x04\x15\x00U\x01\x01", mock.ANY),
            ],
        ),
        (
            b"\x1c_\x11l\n\xf1\xffA\x0c\x00\x05\xd0\x04\x15\x02\xbc\x040203",
            3,
            [
                mock.call(ZCL_LAST_FEEDING_SIZE, 3, mock.ANY),
                mock.call(
                    ZCL_LAST_FEEDING_SOURCE, OppleCluster.FeedingSource.Remote, mock.ANY
                ),
                mock.call(
                    FEEDER_ATTR, b"\x00\x05\xd0\x04\x15\x02\xbc\x040203", mock.ANY
                ),
            ],
        ),
        (
            b"\x1c_\x11m\n\xf1\xffA\n\x00\x05\xd1\rh\x00U\x02\x00!",
            2,
            [
                mock.call(ZCL_PORTIONS_DISPENSED, 33, mock.ANY),
                mock.call(FEEDER_ATTR, b"\x00\x05\xd1\rh\x00U\x02\x00!", mock.ANY),
            ],
        ),
        (
            b"\x1c_\x11n\n\xf1\xffA\x0c\x00\x05\xd2\ri\x00U\x04\x00\x00\x01\x08",
            2,
            [
                mock.call(ZCL_WEIGHT_DISPENSED, 264, mock.ANY),
                mock.call(
                    FEEDER_ATTR, b"\x00\x05\xd2\ri\x00U\x04\x00\x00\x01\x08", mock.ANY
                ),
            ],
        ),
        (
            b"\x1c_\x11o\n\xf1\xffA\t\x00\x05\xd3\r\x0b\x00U\x01\x00",
            2,
            [
                mock.call(ZCL_ERROR_DETECTED, False, mock.ANY),
                mock.call(FEEDER_ATTR, b"\x00\x05\xd3\r\x0b\x00U\x01\x00", mock.ANY),
            ],
        ),
        (
            b"\x1c_\x11p\n\xf1\xffA\t\x00\x05\x05\x04\x16\x00U\x01\x01",
            2,
            [
                mock.call(ZCL_CHILD_LOCK, True, mock.ANY),
                mock.call(FEEDER_ATTR, b"\x00\x05\x05\x04\x16\x00U\x01\x01", mock.ANY),
            ],
        ),
        (
            b"\x1c_\x11r\n\xf1\xffA\t\x00\x05\t\x04\x17\x00U\x01\x01",
            2,
            [
                mock.call(ZCL_DISABLE_LED_INDICATOR, True, mock.ANY),
                mock.call(FEEDER_ATTR, b"\x00\x05\t\x04\x17\x00U\x01\x01", mock.ANY),
            ],
        ),
        (
            b"\x1c_\x11s\n\xf1\xffA\t\x00\x05\x0b\x04\x18\x00U\x01\x01",
            2,
            [
                mock.call(
                    ZCL_FEEDING_MODE, OppleCluster.FeedingMode.Schedule, mock.ANY
                ),
                mock.call(FEEDER_ATTR, b"\x00\x05\x0b\x04\x18\x00U\x01\x01", mock.ANY),
            ],
        ),
        (
            b"\x1c_\x11u\n\xf1\xffA\t\x00\x05\x0f\x0e_\x00U\x01\x06",
            2,
            [
                mock.call(ZCL_PORTION_WEIGHT, 6, mock.ANY),
                mock.call(FEEDER_ATTR, b"\x00\x05\x0f\x0e_\x00U\x01\x06", mock.ANY),
            ],
        ),
        (
            b"\x1c_\x11v\n\xf1\xffA\t\x00\x05\x11\x0e\\\x00U\x01\x02",
            2,
            [
                mock.call(ZCL_SERVING_SIZE, 2, mock.ANY),
                mock.call(FEEDER_ATTR, b"\x00\x05\x11\x0e\\\x00U\x01\x02", mock.ANY),
            ],
        ),
        (
            b"\x1c_\x11{\n\xf7\x00A\x0e\x05!\x0e\x00\r#!%\x00\x00\t!\x02\x03",
            1,
            [
                mock.call(0x00F7, b"\x05!\x0e\x00\r#!%\x00\x00\t!\x02\x03", mock.ANY),
            ],
        ),
        (
            b"\x1c_\x11}\n\xf1\xffA(\x00\x05\x15\x08\x00\x08\xc8 7F09000100,7F0D000100,7F13000100",
            1,
            [
                mock.call(
                    FEEDER_ATTR,
                    b"\x00\x05\x15\x08\x00\x08\xc8 7F09000100,7F0D000100,7F13000100",
                    mock.ANY,
                ),
            ],
        ),
    ],
)
async def test_aqara_feeder_attr_reports(
    zigpy_device_from_quirk, bytes_received, call_count, calls
):
    """Test Aqara C1 pet feeder attr writing."""

    class Listener:
        attribute_updated = mock.MagicMock()

    device = zigpy_device_from_quirk(AqaraFeederAcn001)
    opple_cluster = device.endpoints[1].opple_cluster
    cluster_listener = Listener()
    opple_cluster.add_listener(cluster_listener)

    device.handle_message(
        260,
        opple_cluster.cluster_id,
        opple_cluster.endpoint.endpoint_id,
        opple_cluster.endpoint.endpoint_id,
        bytes_received,
    )

    assert cluster_listener.attribute_updated.call_count == call_count
    for call in calls:
        assert call in cluster_listener.attribute_updated.mock_calls


@pytest.mark.parametrize("quirk", (zhaquirks.xiaomi.aqara.smoke.LumiSensorSmokeAcn03,))
async def test_aqara_smoke_sensor_attribute_update(zigpy_device_from_quirk, quirk):
    """Test update_attribute on Aqara smoke sensor."""

    device = zigpy_device_from_quirk(quirk)

    opple_cluster = device.endpoints[1].opple_cluster
    opple_listener = ClusterListener(opple_cluster)

    ias_cluster = device.endpoints[1].ias_zone
    ias_listener = ClusterListener(ias_cluster)

    zone_status_id = IasZone.AttributeDefs.zone_status.id

    # check that updating Xiaomi smoke attribute also updates zone status on the Ias Zone cluster

    # turn on smoke alarm
    opple_cluster.update_attribute(0x013A, 1)
    assert len(opple_listener.attribute_updates) == 1
    assert len(ias_listener.attribute_updates) == 1
    assert ias_listener.attribute_updates[0][0] == zone_status_id
    assert ias_listener.attribute_updates[0][1] == IasZone.ZoneStatus.Alarm_1

    # turn off smoke alarm
    opple_cluster.update_attribute(0x013A, 0)
    assert len(opple_listener.attribute_updates) == 2
    assert len(ias_listener.attribute_updates) == 2
    assert ias_listener.attribute_updates[1][0] == zone_status_id
    assert ias_listener.attribute_updates[1][1] == 0

    # check if fake dB/m smoke density attribute is also updated
    opple_cluster.update_attribute(0x013B, 10)
    assert len(opple_listener.attribute_updates) == 4
    assert opple_listener.attribute_updates[2][0] == 0x013B
    assert opple_listener.attribute_updates[2][1] == 10
    assert opple_listener.attribute_updates[3][0] == 0x1403  # fake attribute
    assert opple_listener.attribute_updates[3][1] == 0.125


@pytest.mark.parametrize(
    "raw_report, expected_zone_status",
    (
        (
            "1C5F11E10AF700413E0121360C0328190421A81305211E0006240200000000082111010A21"
            "00000C20016620036720016821A800A0210000A12000A22000A32000A42000A52000",
            0,
        ),
    ),
)
async def test_aqara_smoke_sensor_xiaomi_attribute_report(
    zigpy_device_from_quirk, raw_report, expected_zone_status
):
    """Test that a Xiaomi attribute report changes the IAS zone status on Aqara smoke sensor."""
    raw_report = bytes.fromhex(raw_report)

    device = zigpy_device_from_quirk(zhaquirks.xiaomi.aqara.smoke.LumiSensorSmokeAcn03)

    opple_cluster = device.endpoints[1].opple_cluster
    opple_listener = ClusterListener(opple_cluster)

    ias_cluster = device.endpoints[1].ias_zone
    ias_listener = ClusterListener(ias_cluster)

    device.handle_message(
        260,
        opple_cluster.cluster_id,
        opple_cluster.endpoint.endpoint_id,
        opple_cluster.endpoint.endpoint_id,
        raw_report,
    )

    # check that Xiaomi attribute report also updates attribute cache
    assert len(opple_listener.attribute_updates) == 1
    assert opple_listener.attribute_updates[0][0] == 0x00F7

    # check that Xiaomi attribute report resets smoke zone status
    assert len(ias_listener.attribute_updates) == 1
    assert ias_listener.attribute_updates[0][0] == IasZone.AttributeDefs.zone_status.id
    assert ias_listener.attribute_updates[0][1] == expected_zone_status


@pytest.mark.parametrize(
    "attr_redirect, attr_no_redirect",
    [
        ("system_mode", "unoccupied_heating_setpoint"),
        (
            Thermostat.AttributeDefs.system_mode.id,
            Thermostat.AttributeDefs.unoccupied_heating_setpoint.id,
        ),
    ],
)
async def test_xiaomi_e1_thermostat_rw_redirection(
    zigpy_device_from_quirk,
    attr_redirect,
    attr_no_redirect,
):
    """Test system_mode rw redirection to OppleCluster on Xiaomi E1 thermostat with id and named reads/writes."""

    device = zigpy_device_from_quirk(zhaquirks.xiaomi.aqara.thermostat_agl001.AGL001)

    opple_cluster = device.endpoints[1].opple_cluster
    opple_listener = ClusterListener(opple_cluster)

    thermostat_cluster = device.endpoints[1].thermostat
    thermostat_listener = ClusterListener(thermostat_cluster)

    # fake read response for attributes: return 1 for all attributes
    def mock_read(attributes, manufacturer=None):
        records = [
            foundation.ReadAttributeRecord(
                attr, foundation.Status.SUCCESS, foundation.TypeValue(None, 1)
            )
            for attr in attributes
        ]
        return (records,)

    # patch read commands
    patch_opple_read = mock.patch.object(
        opple_cluster, "_read_attributes", mock.AsyncMock(side_effect=mock_read)
    )
    patch_thermostat_read = mock.patch.object(
        thermostat_cluster, "_read_attributes", mock.AsyncMock(side_effect=mock_read)
    )

    # patch write commands
    patch_opple_write = mock.patch.object(
        opple_cluster,
        "_write_attributes",
        mock.AsyncMock(
            return_value=(
                [foundation.WriteAttributesStatusRecord(foundation.Status.SUCCESS)],
            )
        ),
    )
    patch_thermostat_write = mock.patch.object(
        thermostat_cluster,
        "_write_attributes",
        mock.AsyncMock(
            return_value=(
                [foundation.WriteAttributesStatusRecord(foundation.Status.SUCCESS)],
            )
        ),
    )

    with (
        patch_opple_read
    ), patch_thermostat_read, patch_opple_write, patch_thermostat_write:
        # test reads:

        # read system_mode attribute from thermostat cluster
        await thermostat_cluster.read_attributes([attr_redirect])

        # check that system_mode reads were directed to the Opple cluster
        assert len(thermostat_cluster._read_attributes.mock_calls) == 0
        assert len(opple_cluster._read_attributes.mock_calls) == 1
        assert opple_cluster._read_attributes.mock_calls[0][1][0] == [
            0x0271
        ]  # Opple system_mode attribute
        assert thermostat_listener.attribute_updates[0] == (
            Thermostat.AttributeDefs.system_mode.id,
            Thermostat.SystemMode.Heat,
        )  # check that attributes are correctly mapped and updated on ZCL thermostat cluster

        thermostat_cluster._read_attributes.reset_mock()
        opple_cluster._read_attributes.reset_mock()

        # check that other attribute reads are not redirected
        await thermostat_cluster.read_attributes([attr_no_redirect])

        assert len(thermostat_cluster._read_attributes.mock_calls) == 1
        assert len(opple_cluster._read_attributes.mock_calls) == 0

        thermostat_cluster._read_attributes.reset_mock()
        opple_cluster._read_attributes.reset_mock()

        # test writes:

        # write system_mode attribute to thermostat cluster
        await thermostat_cluster.write_attributes(
            {attr_redirect: Thermostat.SystemMode.Heat}
        )

        # check that system_mode writes were directed to the Opple cluster
        assert len(thermostat_cluster._write_attributes.mock_calls) == 0
        assert len(opple_cluster._write_attributes.mock_calls) == 1
        assert opple_listener.attribute_updates[1] == (0x0271, 1)  # Opple system_mode

        assert thermostat_listener.attribute_updates[2] == (
            Thermostat.AttributeDefs.system_mode.id,
            Thermostat.SystemMode.Heat,
        )  # check ZCL attribute is in correct mode

        thermostat_cluster._write_attributes.reset_mock()
        opple_cluster._write_attributes.reset_mock()

        # check that other attribute writes are not redirected
        await thermostat_cluster.write_attributes({attr_no_redirect: 2000})

        assert len(thermostat_cluster._write_attributes.mock_calls) == 1
        assert len(opple_cluster._write_attributes.mock_calls) == 0


@pytest.mark.parametrize("quirk", (zhaquirks.xiaomi.aqara.thermostat_agl001.AGL001,))
async def test_xiaomi_e1_thermostat_attribute_update(zigpy_device_from_quirk, quirk):
    """Test update_attribute on Xiaomi E1 thermostat."""

    device = zigpy_device_from_quirk(quirk)

    opple_cluster = device.endpoints[1].opple_cluster
    opple_listener = ClusterListener(opple_cluster)

    thermostat_cluster = device.endpoints[1].thermostat
    thermostat_listener = ClusterListener(thermostat_cluster)

    power_config_cluster = device.endpoints[1].power
    power_config_listener = ClusterListener(power_config_cluster)

    zcl_system_mode_id = Thermostat.AttributeDefs.system_mode.id
    zcl_battery_percentage_id = (
        PowerConfiguration.AttributeDefs.battery_percentage_remaining.id
    )

    # check that updating Xiaomi system_mode also updates an attribute on the Thermostat cluster

    # turn off heating
    opple_cluster.update_attribute(0x0271, 0)
    assert len(opple_listener.attribute_updates) == 1
    assert len(thermostat_listener.attribute_updates) == 1
    assert thermostat_listener.attribute_updates[0][0] == zcl_system_mode_id
    assert thermostat_listener.attribute_updates[0][1] == Thermostat.SystemMode.Off

    # turn on heating
    opple_cluster.update_attribute(0x0271, 1)
    assert len(opple_listener.attribute_updates) == 2
    assert len(thermostat_listener.attribute_updates) == 2
    assert thermostat_listener.attribute_updates[1][0] == zcl_system_mode_id
    assert thermostat_listener.attribute_updates[1][1] == Thermostat.SystemMode.Heat

    # check that updating battery_percentage on the OppleCluster also updates the PowerConfiguration cluster
    opple_cluster.update_attribute(0x040A, 50)  # 50% battery
    assert len(opple_listener.attribute_updates) == 3
    assert len(power_config_listener.attribute_updates) == 1
    assert power_config_listener.attribute_updates[0][0] == zcl_battery_percentage_id
    assert power_config_listener.attribute_updates[0][1] == 100  # ZCL is doubled


<<<<<<< HEAD
@pytest.mark.parametrize(
    "schedule_settings",
    [
        "mon,tue,wed,thu,fri|8:00,24.0|18:00,17.0|23:00,22.0|8:00,22.0",
        "mon,tue,wed,thu,fri,sat,sun|8:00,24.0|18:00,17.0|23:00,22.0|8:00,22.0",
        "mon|8:00,21.5|18:30,17.5|23:00,22.0|8:00,22.5",
    ],
)
async def test_xiaomi_e1_thermostat_schedule_settings_string_representation(
    schedule_settings,
):
    """Test creation of ScheduleSettings from str and converting back to same str"""

    s = ScheduleSettings(schedule_settings)
    assert str(s) == schedule_settings


@pytest.mark.parametrize(
    "schedule_settings",
    [
        "invalid|8:00,24.0|18:00,17.0|23:00,22.0|8:00,22.0",
        "mon,tue,wed,thu,fri|8:00,24.0|18:00,17.0|23:00,22.0",
        "mon,tue,wed,thu,fri|8:00,24.0|18:00,17.0|23:00,22.0|8:00,22.0|9:00,25.0",
        "mon,tue,wed,thu,fri,sat,sun,some_day|8:00,24.0|18:00,17.0|23:00,22.0|8:00,22.0",
        "mon|some_time,21.5|18:30,17.5|23:00,22.0|8:00,22.5",
        "mon|8:00,some_temp|18:30,17.5|23:00,22.0|8:00,22.5",
        "mon,tue,wed,thu,fri|8:00,24.0|8:30,17.0|23:00,22.0|8:00,22.0",
        "mon,tue,wed,thu,fri|8:00,24.0|18:00,17.0|23:00,22.0|9:00,22.0",
        "mon,tue,wed,thu,fri|8:00.24.0|18:00,17.0|23:00,22.0|9:00,22.0",
        "mon,tue,wed,thu,fri|-8:00,24.0|18:00,17.0|23:00,22.0|9:00,22.0",
        "mon,tue,wed,thu,fri|8:00,24.0|18:00,17.0|23:00,22.0|25:00,22.0",
        "mon,tue,wed,thu,fri|8:00,03.0|18:00,17.0|23:00,22.0|9:00,22.0",
        "mon,tue,wed,thu,fri|8:00,31.0|18:00,17.0|23:00,22.0|9:00,22.0",
        "mon,mon|8:00,24.0|18:00,17.0|23:00,22.0|8:00,22.0",
        "mon,tue,wed,thu,fri|8:00,24.1|18:00,17.0|23:00,22.0|9:00,22.0",
        b"\x04>\x01\xe0\x00\x00\t`\x048\x00\x00\x06\xa4\x05d\x00\x00\x08\x98\x81\xe0\x00\x00\x08\x98\x00",
        b"\x00>\x01\xe0\x00\x00\t`\x048\x00\x00\x06\xa4\x05d\x00\x00\x08\x98\x81\xe0\x00\x00\x08\x98",
        b"\x04\x01\x01\xe0\x00\x00\t`\x048\x00\x00\x06\xa4\x05d\x00\x00\x08\x98\x81\xe0\x00\x00\x08\x98",
        None,
    ],
)
async def test_xiaomi_e1_thermostat_schedule_settings_data_validation(
    schedule_settings,
):
    """Test data validation of ScheduleSettings class"""

    with pytest.raises(Exception):
        ScheduleSettings(schedule_settings)


@pytest.mark.parametrize(
    "schedule_event",
    [
        b"\x01\xe0\x00\x00",
        None,
    ],
)
async def test_xiaomi_e1_thermostat_schedule_event_data_validation(schedule_event):
    """Test data validation of ScheduleEvent class"""

    with pytest.raises(Exception):
        ScheduleEvent(schedule_event)


@pytest.mark.parametrize(
    "schedule_settings, expected_bytes",
    [
        (
            "mon,tue,wed,thu,fri|8:00,24.0|18:00,17.0|23:00,22.0|8:00,22.0",
            b"\x1a\x04>\x01\xe0\x00\x00\t`\x048\x00\x00\x06\xa4\x05d\x00\x00\x08\x98\x81\xe0\x00\x00\x08\x98",
        )
    ],
)
async def test_xiaomi_e1_thermostat_schedule_settings_serialization(
    schedule_settings, expected_bytes
):
    """Test that serialization works correctly."""

    s = ScheduleSettings(schedule_settings)
    assert s.serialize() == expected_bytes


@pytest.mark.parametrize(
    "schedule_settings, expected_string",
    [
        (
            b"\x04>\x01\xe0\x00\x00\t`\x048\x00\x00\x06\xa4\x05d\x00\x00\x08\x98\x81\xe0\x00\x00\x08\x98",
            "mon,tue,wed,thu,fri|8:00,24.0|18:00,17.0|23:00,22.0|8:00,22.0",
        )
    ],
)
async def test_xiaomi_e1_thermostat_schedule_settings_deserialization(
    schedule_settings, expected_string
):
    """Test that deserialization works correctly."""

    s = ScheduleSettings(schedule_settings)
    assert str(s) == expected_string
=======
@pytest.mark.parametrize("quirk", (zhaquirks.xiaomi.aqara.motion_ac02.LumiMotionAC02,))
async def test_xiaomi_p1_motion_sensor(zigpy_device_from_quirk, quirk):
    """Test Aqara P1 motion sensor."""

    device = zigpy_device_from_quirk(quirk)

    opple_cluster = device.endpoints[1].opple_cluster
    opple_listener = ClusterListener(opple_cluster)

    ias_cluster = device.endpoints[1].ias_zone
    ias_listener = ClusterListener(ias_cluster)

    occupancy_cluster = device.endpoints[1].occupancy
    occupancy_listener = ClusterListener(occupancy_cluster)

    illuminance_cluster = device.endpoints[1].illuminance
    illuminance_listener = ClusterListener(illuminance_cluster)

    zcl_zone_status_change_cmd_id = (
        IasZone.ClientCommandDefs.status_change_notification.id
    )
    zcl_occupancy_id = OccupancySensing.AttributeDefs.occupancy.id
    zcl_iilluminance_id = IlluminanceMeasurement.AttributeDefs.measured_value.id

    # send motion and illuminance report 10
    opple_cluster.update_attribute(274, 10 + 65536)

    # confirm manufacturer specific attribute report
    assert len(opple_listener.attribute_updates) == 1
    assert opple_listener.attribute_updates[0][0] == 274
    assert opple_listener.attribute_updates[0][1] == 10 + 65536

    # confirm zone status change notification command
    assert len(ias_listener.cluster_commands) == 1
    assert ias_listener.cluster_commands[0][1] == zcl_zone_status_change_cmd_id
    assert ias_listener.cluster_commands[0][2][0] == IasZone.ZoneStatus.Alarm_1

    # confirm occupancy report
    assert len(occupancy_listener.attribute_updates) == 1
    assert occupancy_listener.attribute_updates[0][0] == zcl_occupancy_id
    assert (
        occupancy_listener.attribute_updates[0][1]
        == OccupancySensing.Occupancy.Occupied
    )

    # confirm illuminance report (with conversion)
    assert len(illuminance_listener.attribute_updates) == 1
    assert illuminance_listener.attribute_updates[0][0] == zcl_iilluminance_id
    assert illuminance_listener.attribute_updates[0][1] == 10000 * math.log10(10) + 1

    # send invalid illuminance report 0xFFFF (and motion)
    opple_cluster.update_attribute(274, 0xFFFF)

    # confirm invalid illuminance report is interpreted as 0
    assert len(illuminance_listener.attribute_updates) == 2
    assert illuminance_listener.attribute_updates[1][0] == zcl_iilluminance_id
    assert illuminance_listener.attribute_updates[1][1] == 0

    # send illuminance report only
    opple_cluster.update_attribute(
        XIAOMI_AQARA_ATTRIBUTE_E1, create_aqara_attr_report({101: 20})
    )
    assert len(illuminance_listener.attribute_updates) == 3
    assert illuminance_listener.attribute_updates[2][0] == zcl_iilluminance_id
    assert illuminance_listener.attribute_updates[2][1] == 10000 * math.log10(20) + 1


@pytest.mark.parametrize(
    "raw_report, expected_results",
    (
        [
            "18200A01FF412501214F0B0421A84305214E020624010000000064299B096521BE1B662B138D01000A21900D",
            [
                2459,  # temperature
                7102,  # humidity
                1016.51,  # pressure
                28.9,  # battery voltage
                54,  # battery percent * 2
            ],
        ],
    ),
)
async def test_xiaomi_weather(zigpy_device_from_quirk, raw_report, expected_results):
    """Test Aqara weather sensor."""
    raw_report = bytes.fromhex(raw_report)

    device = zigpy_device_from_quirk(zhaquirks.xiaomi.aqara.weather.Weather2)

    basic_cluster = device.endpoints[1].basic

    temperature_cluster = device.endpoints[1].temperature
    temperature_listener = ClusterListener(temperature_cluster)

    humidity_cluster = device.endpoints[1].humidity
    humidity_listener = ClusterListener(humidity_cluster)

    pressure_cluster = device.endpoints[1].pressure
    pressure_listener = ClusterListener(pressure_cluster)

    power_cluster = device.endpoints[1].power
    power_listener = ClusterListener(power_cluster)

    zcl_temperature_id = TemperatureMeasurement.AttributeDefs.measured_value.id
    zcl_humidity_id = RelativeHumidity.AttributeDefs.measured_value.id
    zcl_pressure_id = PressureMeasurement.AttributeDefs.measured_value.id
    zcl_power_voltage_id = PowerConfiguration.AttributeDefs.battery_voltage.id
    zcl_power_percent_id = (
        PowerConfiguration.AttributeDefs.battery_percentage_remaining.id
    )

    device.handle_message(
        260,
        basic_cluster.cluster_id,
        basic_cluster.endpoint.endpoint_id,
        basic_cluster.endpoint.endpoint_id,
        raw_report,
    )

    assert len(temperature_listener.attribute_updates) == 1
    assert temperature_listener.attribute_updates[0][0] == zcl_temperature_id
    assert temperature_listener.attribute_updates[0][1] == expected_results[0]

    assert len(humidity_listener.attribute_updates) == 1
    assert humidity_listener.attribute_updates[0][0] == zcl_humidity_id
    assert humidity_listener.attribute_updates[0][1] == expected_results[1]

    assert len(pressure_listener.attribute_updates) == 1
    assert pressure_listener.attribute_updates[0][0] == zcl_pressure_id
    assert pressure_listener.attribute_updates[0][1] == expected_results[2]

    assert len(power_listener.attribute_updates) == 2
    assert power_listener.attribute_updates[0][0] == zcl_power_voltage_id
    assert power_listener.attribute_updates[0][1] == expected_results[3]
    assert power_listener.attribute_updates[1][0] == zcl_power_percent_id
    assert power_listener.attribute_updates[1][1] == expected_results[4]


@pytest.mark.parametrize(
    "raw_report, expected_results",
    (
        [
            "1C5F11C10A01FF41210121DB0B03281F0421A8430521B60006240B000000000A21CA356410000B210800",
            [
                3100,  # temperature
                9031.899869919436,  # illuminance
                30.4,  # battery voltage
                154,  # battery percent * 2
            ],
        ],
    ),
)
async def test_xiaomi_motion_sensor_misc(
    zigpy_device_from_quirk, raw_report, expected_results
):
    """Test device temperature, illuminance, and power from old Aqara motion sensor models."""
    raw_report = bytes.fromhex(raw_report)

    device = zigpy_device_from_quirk(zhaquirks.xiaomi.aqara.motion_aq2.MotionAQ2)

    basic_cluster = device.endpoints[1].basic

    device_temperature_cluster = device.endpoints[1].device_temperature
    device_temperature_listener = ClusterListener(device_temperature_cluster)

    illuminance_cluster = device.endpoints[1].illuminance
    illuminance_listener = ClusterListener(illuminance_cluster)

    power_cluster = device.endpoints[1].power
    power_listener = ClusterListener(power_cluster)

    zcl_device_temperature_id = DeviceTemperature.AttributeDefs.current_temperature.id
    zcl_illuminance_id = IlluminanceMeasurement.AttributeDefs.measured_value.id
    zcl_power_voltage_id = PowerConfiguration.AttributeDefs.battery_voltage.id
    zcl_power_percent_id = (
        PowerConfiguration.AttributeDefs.battery_percentage_remaining.id
    )

    device.handle_message(
        260,
        basic_cluster.cluster_id,
        basic_cluster.endpoint.endpoint_id,
        basic_cluster.endpoint.endpoint_id,
        raw_report,
    )

    assert len(device_temperature_listener.attribute_updates) == 1
    assert (
        device_temperature_listener.attribute_updates[0][0] == zcl_device_temperature_id
    )
    assert device_temperature_listener.attribute_updates[0][1] == expected_results[0]

    assert len(illuminance_listener.attribute_updates) == 1
    assert illuminance_listener.attribute_updates[0][0] == zcl_illuminance_id
    assert illuminance_listener.attribute_updates[0][1] == expected_results[1]

    assert len(power_listener.attribute_updates) == 2
    assert power_listener.attribute_updates[0][0] == zcl_power_voltage_id
    assert power_listener.attribute_updates[0][1] == expected_results[2]
    assert power_listener.attribute_updates[1][0] == zcl_power_percent_id
    assert power_listener.attribute_updates[1][1] == expected_results[3]


@pytest.mark.parametrize("quirk", (zhaquirks.xiaomi.aqara.plug.Plug,))
async def test_xiaomi_power_cluster_not_used(zigpy_device_from_quirk, caplog, quirk):
    """Test that a log is printed which warns when a device reports battery mV readout,
    even though XiaomiPowerConfigurationCluster is not used.

    This explicitly uses the Plug quirk which will always report this message, as this shouldn't have a battery readout.
    Other battery-powered devices might implement the XiaomiPowerConfigurationCluster in the future,
    so they would no longer report this message.
    """
    caplog.set_level(logging.DEBUG)  # relevant message is currently DEBUG level

    device = zigpy_device_from_quirk(quirk)
    basic_cluster = device.endpoints[1].basic

    power_cluster = device.endpoints[1].power
    power_listener = ClusterListener(power_cluster)

    # fake a battery voltage attribute report
    basic_cluster.update_attribute(
        XIAOMI_AQARA_ATTRIBUTE, create_aqara_attr_report({1: 2300})
    )

    # confirm that no battery voltage attribute was updated
    assert len(power_listener.attribute_updates) == 0

    # confirm that a debug message was logged
    assert (
        "Xiaomi battery voltage attribute received but XiaomiPowerConfiguration not used"
        in caplog.text
    )


@pytest.mark.parametrize(
    "quirk", (zhaquirks.xiaomi.aqara.roller_curtain_e1.RollerE1AQ,)
)
async def test_xiaomi_e1_roller_curtain_battery(zigpy_device_from_quirk, quirk):
    """Test Aqara E1 roller curtain battery reporting."""
    # Ideally, get a real Xiaomi "heartbeat" message to test.
    # For now, fake the heartbeat message and check if battery parsing works.

    device = zigpy_device_from_quirk(quirk)

    basic_cluster = device.endpoints[1].basic
    ClusterListener(basic_cluster)

    power_cluster = device.endpoints[1].power
    power_listener = ClusterListener(power_cluster)

    zcl_power_voltage_id = PowerConfiguration.AttributeDefs.battery_voltage.id
    zcl_power_percent_id = (
        PowerConfiguration.AttributeDefs.battery_percentage_remaining.id
    )

    # battery voltage: 2895 mV
    # battery percentage: 80%
    basic_cluster.update_attribute(
        XIAOMI_AQARA_ATTRIBUTE, create_aqara_attr_report({1: 2895, 101: 60})
    )

    # confirm that battery voltage attribute and percentage were each updated just once,
    # so we verify the percent value sent was used,
    # and the voltage value sent was only used for the voltage and not also for the percentage
    assert len(power_listener.attribute_updates) == 2

    # verify voltage and percentage values match the values sent
    assert power_listener.attribute_updates[0][0] == zcl_power_voltage_id
    assert power_listener.attribute_updates[0][1] == 28.9
    assert power_listener.attribute_updates[1][0] == zcl_power_percent_id
    assert power_listener.attribute_updates[1][1] == 120
>>>>>>> 7385465b
<|MERGE_RESOLUTION|>--- conflicted
+++ resolved
@@ -72,12 +72,9 @@
 import zhaquirks.xiaomi.aqara.plug_eu
 import zhaquirks.xiaomi.aqara.roller_curtain_e1
 import zhaquirks.xiaomi.aqara.smoke
-<<<<<<< HEAD
 from zhaquirks.xiaomi.aqara.thermostat_agl001 import ScheduleEvent, ScheduleSettings
-=======
 import zhaquirks.xiaomi.aqara.switch_t1
 import zhaquirks.xiaomi.aqara.weather
->>>>>>> 7385465b
 import zhaquirks.xiaomi.mija.motion
 
 from tests.common import ZCL_OCC_ATTR_RPT_OCC, ClusterListener
@@ -1016,7 +1013,6 @@
     assert power_config_listener.attribute_updates[0][1] == 100  # ZCL is doubled
 
 
-<<<<<<< HEAD
 @pytest.mark.parametrize(
     "schedule_settings",
     [
@@ -1115,7 +1111,8 @@
 
     s = ScheduleSettings(schedule_settings)
     assert str(s) == expected_string
-=======
+
+
 @pytest.mark.parametrize("quirk", (zhaquirks.xiaomi.aqara.motion_ac02.LumiMotionAC02,))
 async def test_xiaomi_p1_motion_sensor(zigpy_device_from_quirk, quirk):
     """Test Aqara P1 motion sensor."""
@@ -1386,5 +1383,4 @@
     assert power_listener.attribute_updates[0][0] == zcl_power_voltage_id
     assert power_listener.attribute_updates[0][1] == 28.9
     assert power_listener.attribute_updates[1][0] == zcl_power_percent_id
-    assert power_listener.attribute_updates[1][1] == 120
->>>>>>> 7385465b
+    assert power_listener.attribute_updates[1][1] == 120