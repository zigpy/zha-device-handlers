--- conflicted
+++ resolved
@@ -1022,7 +1022,6 @@
 
 
 @pytest.mark.parametrize(
-<<<<<<< HEAD
     "schedule_settings",
     [
         "mon,tue,wed,thu,fri|8:00,24.0|18:00,17.0|23:00,22.0|8:00,22.0",
@@ -1122,10 +1121,7 @@
     assert str(s) == expected_string
 
 
-@pytest.mark.parametrize("quirk", (zhaquirks.xiaomi.aqara.motion_ac02.LumiMotionAC02,))
-async def test_xiaomi_p1_motion_sensor(zigpy_device_from_quirk, quirk):
-    """Test Aqara P1 motion sensor."""
-=======
+@pytest.mark.parametrize(
     "quirk, invalid_iilluminance_report",
     (
         (zhaquirks.xiaomi.aqara.motion_ac02.LumiMotionAC02, 0),
@@ -1136,7 +1132,6 @@
     zigpy_device_from_quirk, quirk, invalid_iilluminance_report
 ):
     """Test Aqara P1 and T1 motion sensors."""
->>>>>>> 3d9ebe8b
 
     device = zigpy_device_from_quirk(quirk)
 
