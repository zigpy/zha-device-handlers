# Primer

ZHA device handlers and it's provided Quirks allow Zigpy, ZHA and Home Assistant to work with non standard Zigbee devices. If you are reading this you may have a device that isn't working as expected. This can be the case for a number of reasons but in this guide we will cover the cases where functionality is provided by a device in a non specification compliant manner by the device manufacturer.

## What are these specifications?

[Zigbee Specification](https://zigbeealliance.org/wp-content/uploads/2019/11/docs-05-3474-21-0csg-zigbee-specification.pdf)

[Zigbee Cluster Library](https://zigbeealliance.org/wp-content/uploads/2019/12/07-5123-06-zigbee-cluster-library-specification.pdf)

[Zigbee Base Device Specification](https://zigbeealliance.org/wp-content/uploads/zip/zigbee-base-device-behavior-bdb-v1-0.zip)

[Zigbee Primer](https://docs.smartthings.com/en/latest/device-type-developers-guide/zigbee-primer.html)

## What is a device in human terms?

<<<<<<< HEAD
A device is a physical object that you want to join to a Zigbee network: a light bulb, a switch, a sensor etc. The host application, in this case Zigpy, needs to understand how to interact with the device so there are standards that define how the application and devices can communicate. The device's functionality is described by several descriptors while the device itself contain endpoints and endpoints contain clusters. Zigpy needs to understand all these elements in order to correctly work with the device. 
=======
A device is a physical object that you want to join to a Zigbee network: a light bulb, a switch, a sensor etc. The host application, in this case Zigpy, needs to understand how to interact with the device so there are standards that define how the application and devices can communicate. The device's functionality is described by several descriptors while the device itself contains endpoints and endpoints contain clusters. Zigpy needs to understand all these elements in order to correctly work with the device.
>>>>>>> 73b86d76

### Endpoints

Endpoints are essentially groupings of functionality. For example, a typical Zigbee light bulb will have a single endpoint for the light. A multi-gang wall switch may have an endpoint for each individual switch so they can all be controlled separately. Each endpoint has several functions represented by clusters.

### Clusters

Clusters are objects that contain the information (attributes and commands) for individual functions. There is the ability to turn the switch on and off, maybe there is energy monitoring, maybe there is the ability to add each switch to an individual group or a scene, etc.

### Descriptors

For the purposes of Zigpy and Quirks we will focus on two descriptors:

- Node Descriptor: desc goes here
- Simple Descriptor: desc goes here

#### Node Descriptors

A node descriptor explains some basic device attributes to Zigpy. The manufacturer code and the power type are the ones that we generally care about. In most cases you won't have to worry about this but it is good to know why it is there in case you come across it while looking at an existing quirk. Here is an example:
`<Optional byte1=2 byte2=64 mac_capability_flags=128 manufacturer_code=4174 maximum_buffer_size=82 maximum_incoming_transfer_size=82 server_mask=0 maximum_outgoing_transfer_size=82 descriptor_capability_field=0>`

#### What is a Simple Descriptor and why do we care?

A simple descriptor is a description of a Zigbee device endpoint and is responsible for explaining the endpoint's functionality. It contains a profile id, the device type, and collections of clusters. The profile id tells the application what set of Zigbee rules to use. The most common profile will be 260 (0x0104) for the Home Automation profile. The device type tells the application what logical type of device this is ex: on off light, color light, etc. The clusters explain to the application what types of functionality exist on the endpoint. Here is an example:
`<SimpleDescriptor endpoint=1 profile=260 device_type=1026 device_version=0 input_clusters=[0, 1, 3, 32, 1026, 1280, 2821] output_clusters=[25]>`

## What the heck is a quirk?

In human terms you can think of a quirk like google translate. I know it's a weird comparison but lets dig in a bit. You may only speak one language but there is an interesting article written in another language that you really want to read. Google translate takes the original article and displays it in a format (language) that you understand. A quirk is a file that translates device functionality from the format that the manufacturer chose to implement it in to a format that Zigpy and in turn ZHA understand. The main purpose of a quirk is to serve as a translator. A quirk is comprised of several parts:

- Signature -- To identify and apply the correct quirk
- Replacement -- To allow Zigpy and ZHA to correctly work with the device
- device_automation_triggers - To let the Home Assistant Device Automation engine and users interact with the device

### Signature

The signature on a quirk identifies the device as the manufacturer implemented it. You can think of it as a fingerprint or the dna of the device. The signature is what we use to identify the device. If any part of the signature doesn't match what the device returns during discovery the quirk will not match and as a result it will not be applied. The signature is made up of several parts:

- `models_info`
- `endpoints`

Models info tells the application which devices should use this particular quirk. Endpoints are the simple descriptors that we spoke about earlier exactly as they are on the device. `endpoints` is a dict where the key is the id of the endpoint and the value is an object with the following properties: `profile_id`, `device_type`, `input_clusters` and `output_clusters`. Creating the signature element is generally just a job of transcribing what the device gives us. Here is an example:

```python
signature = {
    MODELS_INFO: [(LUMI, "lumi.plug.maus01")],
    ENDPOINTS: {
        # <SimpleDescriptor endpoint=1 profile=260 device_type=81
        # device_version=1
        # input_clusters=[0, 4, 3, 6, 16, 5, 10, 1, 2, 2820]
        # output_clusters=[25, 10]>
        1: {
            PROFILE_ID: zha.PROFILE_ID,
            DEVICE_TYPE: zha.DeviceType.SMART_PLUG,
            INPUT_CLUSTERS: [
                Basic.cluster_id,
                PowerConfiguration.cluster_id,
                DeviceTemperature.cluster_id,
                Groups.cluster_id,
                Identify.cluster_id,
                OnOff.cluster_id,
                Scenes.cluster_id,
                BinaryOutput.cluster_id,
                Time.cluster_id,
                ElectricalMeasurement.cluster_id,
            ],
            OUTPUT_CLUSTERS: [Ota.cluster_id, Time.cluster_id],
        },
    },
}
```

### Replacement

The replacement on a quirk is what we want the device to be. Remember, we said that quirks were like Google translate... you can think of the replacement like the output from Google translate. The replacement dict is what will actually be used by Zigpy and ZHA to interact with the device. The structure of `replacement` is the same as signature with 2 key differences: `models_info` is generally omitted and there is an extra element `skip_configuration` that instructs the application to skip configuration if necessary. Some manufacturers have not implemented the specifications correctly and the devices come pre-configured and therefore the configuration calls fail (non Zigbee 3.0 Xiaomi devices for instance) Here is an example:

```python
replacement = {
    SKIP_CONFIGURATION: True,
    ENDPOINTS: {
        1: {
            PROFILE_ID: zha.PROFILE_ID,
            DEVICE_TYPE: zha.DeviceType.SMART_PLUG,
            INPUT_CLUSTERS: [
                BasicCluster,
                PowerConfiguration.cluster_id,
                DeviceTemperature.cluster_id,
                Groups.cluster_id,
                Identify.cluster_id,
                OnOff.cluster_id,
                Scenes.cluster_id,
                BinaryOutput.cluster_id,
                Time.cluster_id,
                ElectricalMeasurementCluster,
            ],
            OUTPUT_CLUSTERS: [Ota.cluster_id, Time.cluster_id],
        },
    },
}
```

### device_automation_triggers

Device automation triggers are essentially representations of the events that the devices fire in HA. They allow users to use actions in the UI instead of using the raw events.

# Building a quirk

Now that we got that out of the way we can focus on the task at hand: make our devices work the way they should with Zigpy and ZHA. Because the device doesn't work correctly out of the box we have to write a quirk for it. First lets look at what the quirk looks like when complete:

<<<<<<< HEAD
=======
```python
class Plug(XiaomiCustomDevice):
    """lumi.plug.maus01 plug."""

    def __init__(self, *args, **kwargs):
        """Init."""
        self.voltage_bus = Bus()
        self.consumption_bus = Bus()
        self.power_bus = Bus()
        super().__init__(*args, **kwargs)

    signature = {
        MODELS_INFO: [(LUMI, "lumi.plug.maus01")],
        ENDPOINTS: {
            # <SimpleDescriptor endpoint=1 profile=260 device_type=81
            # device_version=1
            # input_clusters=[0, 4, 3, 6, 16, 5, 10, 1, 2, 2820]
            # output_clusters=[25, 10]>
            1: {
                PROFILE_ID: zha.PROFILE_ID,
                DEVICE_TYPE: zha.DeviceType.SMART_PLUG,
                INPUT_CLUSTERS: [
                    Basic.cluster_id,
                    PowerConfiguration.cluster_id,
                    DeviceTemperature.cluster_id,
                    Groups.cluster_id,
                    Identify.cluster_id,
                    OnOff.cluster_id,
                    Scenes.cluster_id,
                    BinaryOutput.cluster_id,
                    Time.cluster_id,
                    ElectricalMeasurement.cluster_id,
                ],
                OUTPUT_CLUSTERS: [Ota.cluster_id, Time.cluster_id],
            },
            # <SimpleDescriptor endpoint=2 profile=260 device_type=9
            # device_version=1
            # input_clusters=[12]
            # output_clusters=[12, 4]>
            2: {
                PROFILE_ID: zha.PROFILE_ID,
                DEVICE_TYPE: zha.DeviceType.MAIN_POWER_OUTLET,
                INPUT_CLUSTERS: [AnalogInput.cluster_id],
                OUTPUT_CLUSTERS: [AnalogInput.cluster_id, Groups.cluster_id],
            },
            # <SimpleDescriptor endpoint=3 profile=260 device_type=83
            # device_version=1
            # input_clusters=[12]
            # output_clusters=[12]>
            3: {
                PROFILE_ID: zha.PROFILE_ID,
                DEVICE_TYPE: zha.DeviceType.METER_INTERFACE,
                INPUT_CLUSTERS: [AnalogInput.cluster_id],
                OUTPUT_CLUSTERS: [AnalogInput.cluster_id],
            },
            # <SimpleDescriptor endpoint=100 profile=260 device_type=263
            # device_version=2
            # input_clusters=[15]
            # output_clusters=[15, 4]>
            100: {
                PROFILE_ID: zha.PROFILE_ID,
                DEVICE_TYPE: zha.DeviceType.OCCUPANCY_SENSOR,
                INPUT_CLUSTERS: [BinaryInput.cluster_id],
                OUTPUT_CLUSTERS: [BinaryInput.cluster_id, Groups.cluster_id],
            },
        },
    }
    replacement = {
        SKIP_CONFIGURATION: True,
        ENDPOINTS: {
            1: {
                PROFILE_ID: zha.PROFILE_ID,
                DEVICE_TYPE: zha.DeviceType.SMART_PLUG,
                INPUT_CLUSTERS: [
                    BasicCluster,
                    PowerConfiguration.cluster_id,
                    DeviceTemperature.cluster_id,
                    Groups.cluster_id,
                    Identify.cluster_id,
                    OnOff.cluster_id,
                    Scenes.cluster_id,
                    BinaryOutput.cluster_id,
                    Time.cluster_id,
                    ElectricalMeasurementCluster,
                ],
                OUTPUT_CLUSTERS: [Ota.cluster_id, Time.cluster_id],
            },
            2: {
                PROFILE_ID: zha.PROFILE_ID,
                DEVICE_TYPE: zha.DeviceType.MAIN_POWER_OUTLET,
                INPUT_CLUSTERS: [AnalogInputCluster],
                OUTPUT_CLUSTERS: [AnalogInput.cluster_id, Groups.cluster_id],
            },
            3: {
                PROFILE_ID: zha.PROFILE_ID,
                DEVICE_TYPE: zha.DeviceType.METER_INTERFACE,
                INPUT_CLUSTERS: [AnalogInput.cluster_id],
                OUTPUT_CLUSTERS: [AnalogInput.cluster_id],
            },
            100: {
                PROFILE_ID: zha.PROFILE_ID,
                DEVICE_TYPE: zha.DeviceType.OCCUPANCY_SENSOR,
                INPUT_CLUSTERS: [BinaryInput.cluster_id],
                OUTPUT_CLUSTERS: [BinaryInput.cluster_id, Groups.cluster_id],
            },
        },
    }
```

This quirk is for the US version of the Xiaomi plug. Xiaomi is notorius for not following the Zigbee specifications and most of their non Zigbee 3.0 devices need a quirk to function correctly. In this case we are correcting the `ElectricalMeasurement` cluster readings. Xiaomi decided to report the values for this cluster on the `AnalogInput` cluster instead. To fix this we will create a custom cluster to replace the `AnalogInput` and `ElectricalMeasurement` clusters. We will take the values that are reported on the `AnalogInput` cluster and publish them to the `ElectricalMeasurement` cluster. Doing this allows the device to work as if Xiaomi had implemented this in the first place. This is the act of translating that was mentioned in the Google Translate analogy above.

First things first. All device definitions in quirks must extend `CustomDevice` or a derivative of it and all clusters that you define must extend `CustomCluster` or a derivative of it. If you want to send messages between `CustomCluster` definitions as we do here you need to create channels for the communication to flow through. We do this by adding instances of `Bus` on our `CustomDevice` implementation. `Bus` is a utility class used specifically for this purpose and adding it to the device implementation ensures that all clusters that you define will have access to the `Bus` so that they can communicate with eachother.

```python
class Plug(XiaomiCustomDevice):
    """lumi.plug.maus01 plug."""

    def __init__(self, *args, **kwargs):
        """Init."""
        self.voltage_bus = Bus()
        self.consumption_bus = Bus()
        self.power_bus = Bus()
        super().__init__(*args, **kwargs)
```

You can see that we have extended `XiaomiCustomDevice` which is a derivative of `CustomDevice` shared by Xiaomi devices. You can also see that we have added some instances of `Bus` so that we can pass messages between `CustomCluster` definitions. To be clear, this is not always necessary. Quirks can be used to change formats of data on an existing cluster, to add manufacturer specific attributes or commands to clusters etc. In these instances you just need to create a derivative of `CustomCluster` and add your logic. This is more of an advanced example to illustrate what is possible.

Here are the custom cluster definitions:

```python
class AnalogInputCluster(CustomCluster, AnalogInput):
    """Analog input cluster, only used to relay power consumtion information to ElectricalMeasurementCluster."""

    cluster_id = AnalogInput.cluster_id

    def __init__(self, *args, **kwargs):
        """Init."""
        self._current_state = {}
        super().__init__(*args, **kwargs)

    def _update_attribute(self, attrid, value):
        super()._update_attribute(attrid, value)
        if value is not None and value >= 0:
            self.endpoint.device.power_bus.listener_event(POWER_REPORTED, value)


class ElectricalMeasurementCluster(LocalDataCluster, ElectricalMeasurement):
    """Electrical measurement cluster to receive reports that are sent to the basic cluster."""

    cluster_id = ElectricalMeasurement.cluster_id
    POWER_ID = 0x050B
    VOLTAGE_ID = 0x0500
    CONSUMPTION_ID = 0x0304

    def __init__(self, *args, **kwargs):
        """Init."""
        super().__init__(*args, **kwargs)
        self.endpoint.device.voltage_bus.add_listener(self)
        self.endpoint.device.consumption_bus.add_listener(self)
        self.endpoint.device.power_bus.add_listener(self)

    def power_reported(self, value):
        """Power reported."""
        self._update_attribute(self.POWER_ID, value)

    def voltage_reported(self, value):
        """Voltage reported."""
        self._update_attribute(self.VOLTAGE_ID, value)

    def consumption_reported(self, value):
        """Consumption reported."""
        self._update_attribute(self.CONSUMPTION_ID, value)
```

In the `AnalogInput` cluster we override the `_update_attribute` method so that we can access the data that the cluster receives when the device sends a report and we send the data via an event on a bus to the `ElectricalMeasurement` cluster. This is the line that does the heavy lifting:

`self.endpoint.device.power_bus.listener_event(POWER_REPORTED, value)`

Then in the `ElectricalMeasurement` cluster we need to subscribe to these events and handle them. This is how we subscribe to our custom events:

`self.endpoint.device.power_bus.add_listener(self)`

and this method (the method name must match the event name that you publish EXACTLY):

```python
def power_reported(self, value):
    """Power reported."""
    self._update_attribute(self.POWER_ID, value)
```

receives the event and handles updating the attribute on the correct zigbee cluster. As you can see there really isn't much here that needs to be done to accomplish our goal.

Once we have created our `CustomCluster` implementations we have to tell the `CustomDevice` implementation to use them. We do this in the `replacement` dict in the quirk definition. Start by copying the `signature` dict and remove the `models_info` from it. Then we replace the cluster ids that we want to override with the names of our `CustomCluster` implementations that we have created. The result looks like this:

```python
replacement = {
    SKIP_CONFIGURATION: True,
    ENDPOINTS: {
        1: {
            PROFILE_ID: zha.PROFILE_ID,
            DEVICE_TYPE: zha.DeviceType.SMART_PLUG,
            INPUT_CLUSTERS: [
                BasicCluster,
                PowerConfiguration.cluster_id,
                DeviceTemperature.cluster_id,
                Groups.cluster_id,
                Identify.cluster_id,
                OnOff.cluster_id,
                Scenes.cluster_id,
                BinaryOutput.cluster_id,
                Time.cluster_id,
                ElectricalMeasurementCluster,
            ],
            OUTPUT_CLUSTERS: [Ota.cluster_id, Time.cluster_id],
        },
        2: {
            PROFILE_ID: zha.PROFILE_ID,
            DEVICE_TYPE: zha.DeviceType.MAIN_POWER_OUTLET,
            INPUT_CLUSTERS: [AnalogInputCluster],
            OUTPUT_CLUSTERS: [AnalogInput.cluster_id, Groups.cluster_id],
        },
        3: {
            PROFILE_ID: zha.PROFILE_ID,
            DEVICE_TYPE: zha.DeviceType.METER_INTERFACE,
            INPUT_CLUSTERS: [AnalogInput.cluster_id],
            OUTPUT_CLUSTERS: [AnalogInput.cluster_id],
        },
        100: {
            PROFILE_ID: zha.PROFILE_ID,
            DEVICE_TYPE: zha.DeviceType.OCCUPANCY_SENSOR,
            INPUT_CLUSTERS: [BinaryInput.cluster_id],
            OUTPUT_CLUSTERS: [BinaryInput.cluster_id, Groups.cluster_id],
        },
```

You can see that we have replaced `ElectricalMeasurement.cluster_id` from endpoint 1 in the `signature` dict with the name of our cluster that we created: `ElectricalMeasurementCluster` and on endpoint 2 we replaced `AnalogInput.cluster_id` with the implementation we created for that: `AnalogInputCluster`. This instructs Zigpy to use these `CustomCluster` derivatives instead of the normal cluster definitions for these clusters and this is why this part of the quirk is called `replacement`.

Now lets put this all together. If you examine the device definition above you will see that we have defined our custom device, we defined the `signature` dict where we transcribed the `SimpleDescriptor` output we obtained when the device joined the network and we defined the `replacement` dict where we swapped the cluster ids for the culsters that we wanted to replace with the `CustomCluster` implementations that we created.

# Contribution Guidelines

>>>>>>> 73b86d76
- All code is formatted with black. The check format script that runs in CI will ensure that code meets this requirement and that it is correctly formatted with black. Instructions for installing black in many editors can be found here: <https://github.com/psf/black#editor-integration>

- Capture the SimpleDescriptor log entries for each endpoint on the device. These can be found in the HA logs after joining a device and they look like this: `<SimpleDescriptor endpoint=1 profile=260 device_type=1026 device_version=0 input_clusters=[0, 1, 3, 32, 1026, 1280, 2821] output_clusters=[25]>`. This information can also be obtained from the zigbee.db if you want to take the time to query the tables and reconstitute the log entry. I find it easier to just remove and rejoin the device. ZHA entity ids are stable for the most part so it _shouldn't_ disrupt anything you have configured. These need to match what the device reports EXACTLY or zigpy will not match them when a device joins and the handler will not be used for the device. You can also obtain this information from the device screen in HA for the device. The `Zigbee Device Signature` button will launch a dialog that contains all of the information necessary to create quirks.

<<<<<<< HEAD
- Create a device class extending CustomDevice or a derivitave of it `from zigpy.quirks import CustomDevice`

- All custom cluster definitions must extend CustomCluster - `from zigpy.quirks import CustomCluster`
=======
- All custom device definitions must extend `CustomDevice` or a derivative of it

- All custom cluster definitions must extend `CustomCluster` or a derivative of it

- Use constants for all attribute values referencing the appropriate labels from Zigpy / HA as necessary
>>>>>>> 73b86d76

- Use an existing handler as a guide. signature and replacement dicts are required. Include the SimpleDescriptor entry for each endpoint in the signature dict above the definition of the endpoint in this format:

  ```yaml
  #  <SimpleDescriptor endpoint=1 profile=260 device_type=1026
  #  device_version=0
  #  input_clusters=[0, 1, 3, 32, 1026, 1280, 2821]
  #  output_clusters=[25]>
  ```

<<<<<<< HEAD
- Use constants for all attribute values referencing the appropriate labels from Zigpy / HA as necessary

### How `device_automation_triggers` work:
=======
- how `device_automation_triggers` work:
>>>>>>> 73b86d76

  Device automation triggers are essentially representations of the events that the devices fire in HA. They allow users to use actions in the UI instead of using the raw events. Ex: For the Hue remote - the on button fires this event:

  `<Event zha_event[L]: unique_id=00:17:88:01:04:e7:f9:37:1:0x0006, device_ieee=00:17:88:01:04:e7:f9:37, endpoint_id=1, cluster_id=6, command=on, args=[]>`

  and the action defined for this is:

  `(SHORT_PRESS, TURN_ON): {COMMAND: COMMAND_ON}`

  The first part `(SHORT_PRESS, TURN_ON)` corresponds to the txt the user will see in the UI:

<img width="620" alt="image" src="https://user-images.githubusercontent.com/1335687/73609115-76480b80-4598-11ea-97eb-8d8343e2355b.png">

  The second part is the event data. You only need to supply enough of the event data to uniquely match the event which in this case is just the command for this event fired by this device: `{COMMAND: COMMAND_ON}`

  If you look at another example for the same device:

  `(SHORT_PRESS, DIM_UP): {COMMAND: COMMAND_STEP, CLUSTER_ID: 8, ENDPOINT_ID: 1, ARGS: [0, 30, 9],}`

  You can see a pattern that illustrates how to match a more complex event. In this case the step command is used for the dim up and dim down buttons so we need to match more of the event data to uniquely match the event.<|MERGE_RESOLUTION|>--- conflicted
+++ resolved
@@ -14,11 +14,7 @@
 
 ## What is a device in human terms?
 
-<<<<<<< HEAD
-A device is a physical object that you want to join to a Zigbee network: a light bulb, a switch, a sensor etc. The host application, in this case Zigpy, needs to understand how to interact with the device so there are standards that define how the application and devices can communicate. The device's functionality is described by several descriptors while the device itself contain endpoints and endpoints contain clusters. Zigpy needs to understand all these elements in order to correctly work with the device. 
-=======
 A device is a physical object that you want to join to a Zigbee network: a light bulb, a switch, a sensor etc. The host application, in this case Zigpy, needs to understand how to interact with the device so there are standards that define how the application and devices can communicate. The device's functionality is described by several descriptors while the device itself contains endpoints and endpoints contain clusters. Zigpy needs to understand all these elements in order to correctly work with the device.
->>>>>>> 73b86d76
 
 ### Endpoints
 
@@ -128,8 +124,6 @@
 
 Now that we got that out of the way we can focus on the task at hand: make our devices work the way they should with Zigpy and ZHA. Because the device doesn't work correctly out of the box we have to write a quirk for it. First lets look at what the quirk looks like when complete:
 
-<<<<<<< HEAD
-=======
 ```python
 class Plug(XiaomiCustomDevice):
     """lumi.plug.maus01 plug."""
@@ -239,7 +233,7 @@
     }
 ```
 
-This quirk is for the US version of the Xiaomi plug. Xiaomi is notorius for not following the Zigbee specifications and most of their non Zigbee 3.0 devices need a quirk to function correctly. In this case we are correcting the `ElectricalMeasurement` cluster readings. Xiaomi decided to report the values for this cluster on the `AnalogInput` cluster instead. To fix this we will create a custom cluster to replace the `AnalogInput` and `ElectricalMeasurement` clusters. We will take the values that are reported on the `AnalogInput` cluster and publish them to the `ElectricalMeasurement` cluster. Doing this allows the device to work as if Xiaomi had implemented this in the first place. This is the act of translating that was mentioned in the Google Translate analogy above.
+This quirk is for the US version of the Xiaomi plug. Xiaomi is notorious for not following the Zigbee specifications and most of their non Zigbee 3.0 devices need a quirk to function correctly. In this case we are correcting the `ElectricalMeasurement` cluster readings. Xiaomi decided to report the values for this cluster on the `AnalogInput` cluster instead. To fix this we will create a custom cluster to replace the `AnalogInput` and `ElectricalMeasurement` clusters. We will take the values that are reported on the `AnalogInput` cluster and publish them to the `ElectricalMeasurement` cluster. Doing this allows the device to work as if Xiaomi had implemented this in the first place. This is the act of translating that was mentioned in the Google Translate analogy above.
 
 First things first. All device definitions in quirks must extend `CustomDevice` or a derivative of it and all clusters that you define must extend `CustomCluster` or a derivative of it. If you want to send messages between `CustomCluster` definitions as we do here you need to create channels for the communication to flow through. We do this by adding instances of `Bus` on our `CustomDevice` implementation. `Bus` is a utility class used specifically for this purpose and adding it to the device implementation ensures that all clusters that you define will have access to the `Bus` so that they can communicate with eachother.
 
@@ -371,22 +365,15 @@
 
 # Contribution Guidelines
 
->>>>>>> 73b86d76
 - All code is formatted with black. The check format script that runs in CI will ensure that code meets this requirement and that it is correctly formatted with black. Instructions for installing black in many editors can be found here: <https://github.com/psf/black#editor-integration>
 
 - Capture the SimpleDescriptor log entries for each endpoint on the device. These can be found in the HA logs after joining a device and they look like this: `<SimpleDescriptor endpoint=1 profile=260 device_type=1026 device_version=0 input_clusters=[0, 1, 3, 32, 1026, 1280, 2821] output_clusters=[25]>`. This information can also be obtained from the zigbee.db if you want to take the time to query the tables and reconstitute the log entry. I find it easier to just remove and rejoin the device. ZHA entity ids are stable for the most part so it _shouldn't_ disrupt anything you have configured. These need to match what the device reports EXACTLY or zigpy will not match them when a device joins and the handler will not be used for the device. You can also obtain this information from the device screen in HA for the device. The `Zigbee Device Signature` button will launch a dialog that contains all of the information necessary to create quirks.
 
-<<<<<<< HEAD
-- Create a device class extending CustomDevice or a derivitave of it `from zigpy.quirks import CustomDevice`
-
-- All custom cluster definitions must extend CustomCluster - `from zigpy.quirks import CustomCluster`
-=======
 - All custom device definitions must extend `CustomDevice` or a derivative of it
 
 - All custom cluster definitions must extend `CustomCluster` or a derivative of it
 
 - Use constants for all attribute values referencing the appropriate labels from Zigpy / HA as necessary
->>>>>>> 73b86d76
 
 - Use an existing handler as a guide. signature and replacement dicts are required. Include the SimpleDescriptor entry for each endpoint in the signature dict above the definition of the endpoint in this format:
 
@@ -396,14 +383,8 @@
   #  input_clusters=[0, 1, 3, 32, 1026, 1280, 2821]
   #  output_clusters=[25]>
   ```
-
-<<<<<<< HEAD
-- Use constants for all attribute values referencing the appropriate labels from Zigpy / HA as necessary
-
+  
 ### How `device_automation_triggers` work:
-=======
-- how `device_automation_triggers` work:
->>>>>>> 73b86d76
 
   Device automation triggers are essentially representations of the events that the devices fire in HA. They allow users to use actions in the UI instead of using the raw events. Ex: For the Hue remote - the on button fires this event:
 
